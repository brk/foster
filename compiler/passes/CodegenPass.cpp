// Copyright (c) 2009 Ben Karel. All rights reserved.
// Use of this source code is governed by a BSD-style license that can be
// found in the LICENSE.txt file or at http://eschew.org/txt/bsd.txt

#include "CodegenPass.h"
#include "TypecheckPass.h"
#include "FosterAST.h"
#include "FosterUtils.h"

#include "llvm/Attributes.h"
#include "llvm/CallingConv.h"
#include "llvm/DerivedTypes.h"
#include "llvm/LLVMContext.h"
#include "llvm/Module.h"
#include "llvm/Analysis/Verifier.h"

#include <cassert>

using llvm::Type;
using llvm::BasicBlock;
using llvm::Function;
using llvm::FunctionType;
using llvm::IntegerType;
using llvm::Value;
using llvm::ConstantInt;
using llvm::APInt;
using llvm::PHINode;

llvm::Value* emitMalloc(const llvm::Type* ty);

template <typename T>
T getSaturating(llvm::Value* v) {
  // If the value requires more bits than T can represent, we want
  // to return ~0, not 0. Otherwise, we should leave the value alone.
  T allOnes = ~T(0);
  if (!v) {
    std::cerr << "numericOf() got a null value, returning " << allOnes << std::endl;
    return allOnes;
  }
  
  if (ConstantInt* ci = llvm::dyn_cast<ConstantInt>(v)) {
    return static_cast<T>(ci->getLimitedValue(allOnes));
  } else {
    llvm::errs() << "numericOf() got a non-constant-int value " << *v << ", returning " << allOnes << "\n";
    return allOnes;
  }
}

Value* tempHackExtendInt(Value* val, const Type* toTy) {
  const Type* valTy = val->getType();
  // The type checker should ensure that size(expTy) is >= size(argTy)
  if (valTy != toTy && valTy->isIntegerTy() && toTy->isIntegerTy()) {
    return builder.CreateZExt(val, toTy, "zextimplicit");
  } else {
    return val;
  }
}

void CodegenPass::visit(IntAST* ast) {
  if (ast->value) return;
  ast->value = ast->getConstantValue();
}

void CodegenPass::visit(BoolAST* ast) {
  if (ast->value) return;
 ast->value = (ast->boolValue)
      ? ConstantInt::getTrue(getGlobalContext())
      : ConstantInt::getFalse(getGlobalContext());
}

void CodegenPass::visit(VariableAST* ast) {
  if (ast->value) return;

  // This looks up the lexically closest definition for the given variable
  // name, as provided by a function parameter or some such binding construct.
  if (ast->lazilyInsertedPrototype) {
    ast->lazilyInsertedPrototype->accept(this);
    ast->value = ast->lazilyInsertedPrototype->value;
  } else {
    ast->value = scope.lookup(ast->name, "");
  }

  if (!ast->value) {
    std::cerr << "Error: CodegenPass: Unknown variable name " << ast->name << std::endl;
  }
}

void CodegenPass::visit(UnaryOpExprAST* ast) {
  if (ast->value) return;

  Value* V = ast->parts[0]->value;
  const std::string& op = ast->op;

  if (!V) {
    std::cerr << "Error: unary expr " << op << " had null operand" << std::endl;
    return;
  }

       if (op == "-")   { ast->value = builder.CreateNeg(V, "negtmp"); }
  else if (op == "not") { ast->value = builder.CreateNot(V, "nottmp"); }
  else {
    std::cerr << "Error: unknown unary op '" << op << "' encountered during codegen" << std::endl;
  }
}

bool isArithOp(string op) { return op == "+" || op == "-" || op == "/" || op == "*"; }
bool isCmpOp(string op) { return op == "<" || op == "==" || op == "!="; }
bool leftTypeBiggerInt(const Type* left, const Type* right) {
  return left->getScalarSizeInBits() > right->getScalarSizeInBits();
}

void CodegenPass::visit(BinaryOpExprAST* ast) {
  if (ast->value) return;

  Value* VL = ast->parts[ast->kLHS]->value;
  Value* VR = ast->parts[ast->kRHS]->value;

  const std::string& op = ast->op;
  
  if (!VL || !VR) {
    std::cerr << "Error: binary expr " << op << " had null subexpr" << std::endl;
    return;
  }

  if (VL->getType() != VR->getType() && (isArithOp(op) || isCmpOp(op))) {
    if (leftTypeBiggerInt(VL->getType(), VR->getType())) {
      VR = tempHackExtendInt(VR, VL->getType());
    } else {
      VL = tempHackExtendInt(VL, VR->getType());
    }
  }

       if (op == "+") { ast->value = builder.CreateAdd(VL, VR, "addtmp"); }
  else if (op == "-") { ast->value = builder.CreateSub(VL, VR, "subtmp"); }
  else if (op == "/") { ast->value = builder.CreateSDiv(VL, VR, "divtmp"); }
  else if (op == "*") { ast->value = builder.CreateMul(VL, VR, "multmp"); }
  
  else if (op == "<") { ast->value = builder.CreateICmpSLT(VL, VR, "slttmp"); }
  else if (op == "<=") { ast->value = builder.CreateICmpSLE(VL, VR, "sletmp"); }
  else if (op == "==") { ast->value = builder.CreateICmpEQ(VL, VR, "eqtmp"); }
  else if (op == "!=") { ast->value = builder.CreateICmpNE(VL, VR, "netmp"); }
  
  else if (op == "bitand") { ast->value = builder.CreateAnd(VL, VR, "bitandtmp"); }
  else if (op == "bitor") {  ast->value = builder.CreateOr( VL, VR, "bitortmp"); }
  else if (op == "bitxor") { ast->value = builder.CreateXor(VL, VR, "bitxortmp"); }

  else if (op == "bitshl") { ast->value = builder.CreateShl(VL, VR, "shltmp"); }
  else if (op == "bitlshr") { ast->value = builder.CreateLShr(VL, VR, "lshrtmp"); }
  else if (op == "bitashr") { ast->value = builder.CreateAShr(VL, VR, "ashrtmp"); }
  else {
    std::cerr << "Couldn't gen code for op " << op << endl;
  }
}

void CodegenPass::visit(PrototypeAST* ast) {
  if (ast->value) return;

  //std::cout << "\t" << "Codegen proto "  << ast->name << std::endl;
  const llvm::FunctionType* FT = llvm::dyn_cast<FunctionType>(ast->type);
  Function* F = Function::Create(FT, Function::ExternalLinkage, ast->name, module);

  if (!F) {
    std::cout << "Function creation failed!" << std::endl;
    return;
  }

  // If F conflicted, there was already something named "Name"
  if (F->getName() != ast->name) {
    std::cout << "Error: redefinition of function " << ast->name << std::endl;
    return;
  }

  // Set names for all arguments
  Function::arg_iterator AI = F->arg_begin();
  for (int i = 0; i != ast->inArgs.size(); ++i, ++AI) {
    AI->setName(ast->inArgs[i]->name);
    scope.insert(ast->inArgs[i]->name, AI);
#if 0
    std::cout << "Fn param " << ast->inArgs[i]->name << " ; " 
              << ast->inArgs[i] << " has val " << ast->inArgs[i]->value 
              << ", associated with " << AI << std::endl;
#endif
  }

  //std::cout << "\tdone codegen proto " << ast->name << std::endl;
  ast->value = F;

  scope.insert(ast->name, F);
}

void CodegenPass::visit(SeqAST* ast) {
  if (ast->value) return;

  if (!ast->parts.empty()) {
    // Find last non-void value
    for (int n = ast->parts.size() - 1; n >= 0; --n) {
      ast->value = ast->parts[n]->value;
      if (!isVoid(ast->value->getType())) {
        break;
      }
    }
  }

  if (!ast->value) {
    // Give the sequence a default value for now; eventually, this
    // should probably be assigned a value of unit.
    ast->value = llvm::ConstantInt::get(LLVMTypeFor("i32"), 0);
  }
}

void CodegenPass::visit(FnAST* ast) {
  if (ast->value) return;

  assert(ast->body != NULL);

  (ast->proto)->accept(this);
  Function* F = llvm::dyn_cast<Function>(ast->proto->value);
  if (!F) { return; }

  scope.pushScope("fn " + ast->proto->name);

  this->insertPointStack.push(builder.GetInsertBlock());

  BasicBlock* BB = BasicBlock::Create(getGlobalContext(), "entry", F);
  builder.SetInsertPoint(BB);

  (ast->body)->accept(this);
  Value* RetVal = ast->body->value;
  if (RetVal == NULL) std::cerr << "Oops, null body value in fn " << ast->proto->name << std::endl;
  assert (RetVal != NULL);
  
  bool returningVoid = isVoid(ast->proto->resultTy);

  // If we try to return a tuple* when the fn specifies a tuple, manually insert a load
  if (RetVal->getType()->isDerivedType()
      && !returningVoid
      && RetVal->getType() == llvm::PointerType::get(ast->proto->resultTy, 0)) {
    RetVal = builder.CreateLoad(RetVal, false, "structPtrToStruct");
  }

  scope.popScope();

  if (RetVal) {
    if (returningVoid) {
      builder.CreateRetVoid();
    } else if (isVoid(RetVal->getType())) {
      std::cerr << "Error! Can't return non-void value given only a void value!\n";
    } else {
      builder.CreateRet(RetVal);
    }
    //llvm::verifyFunction(*F);
    ast->value = F;
  } else {
    F->eraseFromParent();
    std::cout << "Function '" << ast->proto->name << "' retval creation failed" << std::endl;
  }

  // Restore the insertion point from the previous function, if there was one.
  BasicBlock* prevBlock = this->insertPointStack.top(); this->insertPointStack.pop();
  if (prevBlock) {
    builder.SetInsertPoint(prevBlock);
  }
}

void CodegenPass::visit(ClosureTypeAST* ast) {
  std::cerr << "CodegenPass ClosureTypeAST: " << *ast << std::endl;
}

// converts   t1, (envptrty, t2, t3)   to   { rt (envptrty, t2, t3)*, envptrty }
// TODO handle functions of native arity >= 1
const Type* closureTypeFromClosedFnType(const FunctionType* fnty) {
  const Type* envPtrTy = fnty->getParamType(0);

  std::vector<const Type*> cloTypes;
  cloTypes.push_back(llvm::PointerType::get(fnty, 0));
  cloTypes.push_back(envPtrTy);
  const llvm::StructType* cloTy = llvm::StructType::get(getGlobalContext(), cloTypes, /*isPacked=*/ false);

  std::cout << "Specific closure, fn ty: " << *fnty << std::endl;
  std::cout << "Specific closure, env ty: " << *envPtrTy << std::endl;
  std::cout << "Specific closure, cloty: " << *cloTy << std::endl;
  return cloTy;
}

void CodegenPass::visit(ClosureAST* ast) {
  if (ast->value) return;

  if (!ast->hasKnownEnvironment) {
    std::cerr << "Error! Closure made it past closure conversion without getting an environment type!" << std::endl;  
  }
  
  for (int i = 0; i < ast->parts.size(); ++i) {
    std::cout << "Codegen ClosureAST, part: " << *ast->parts[i] << std::endl;
    std::cout << "Codegen ClosureAST, part: " << *ast->parts[i]->type << std::endl;
    std::cout << std::endl;
  }
  
  
  ExprAST* env = new TupleExprAST(new SeqAST(ast->parts));
  ExprAST* fnPtr = new VariableAST(ast->fn->proto->name, llvm::PointerType::get(ast->fn->type, 0));
  { TypecheckPass tp;
    fnPtr->accept(&tp);
    fnPtr->accept(this);

    env->accept(&tp);
    env->accept(this);
  }

  if (ast->isTrampolineVersion) {
    if (Function* func = llvm::dyn_cast<Function>(fnPtr->value)) {
      func->addAttribute(1, llvm::Attribute::Nest);
    }
  }

  std::cout << "Closure conversion " << ast->fn->proto->name << "\n\tfnPtr value: "
      << *fnPtr->value << "\n\tFunction? " << llvm::isa<Function>(fnPtr->value) << "\n";

  if (const FunctionType* fnTy = llvm::dyn_cast<const FunctionType>(ast->fn->type)) {
    // Manually build struct for now, since we don't have PtrAST nodes
    const Type* specificCloTy = closureTypeFromClosedFnType(fnTy);
    const llvm::StructType* cloTy = genericVersionOfClosureType(fnTy);

    std::cout << std::endl;
    std::cout << "Fn type: " << *fnTy << std::endl;
    std::cout << "Specific closure type: " << *specificCloTy << std::endl;
    std::cout << "Generic closure type: " << *cloTy << std::endl;

    addClosureTypeName(module, cloTy);

    llvm::AllocaInst* clo = builder.CreateAlloca(cloTy, 0, "closure");

    Value* clo_code = builder.CreateConstGEP2_32(clo, 0, 0, "clo_code");
    Value* bc_fnptr = builder.CreateBitCast(fnPtr->value, cloTy->getContainedType(0), "hideclofnty");
    builder.CreateStore(bc_fnptr, clo_code, /*isVolatile=*/ false);

    Value* clo_env = builder.CreateConstGEP2_32(clo, 0, 1, "clo_env");
    Value* bc_envptr = builder.CreateBitCast(env->value, cloTy->getContainedType(1), "hidecloenvty");
    builder.CreateStore(bc_envptr, clo_env, /*isVolatile=*/ false);

    ast->value = builder.CreateLoad(clo, /*isVolatile=*/ false, "loadClosure");
  }

  if (!ast->value) {
    std::cerr << "Closure fn ref had non-function pointer type?!? " << *(ast->fn->type) << std::endl;
  }
}

struct LazyValue { virtual Value* get() const = 0; };
struct LazyVisitedValue : public LazyValue {
  FosterASTVisitor* visitor; ExprAST* expr;
  LazyVisitedValue(FosterASTVisitor* v, ExprAST* e) : visitor(v), expr(e) {}
  Value* get() const { expr->accept(visitor); return expr->value; }
};
struct MemoValue : public LazyValue {
  Value* v; MemoValue(Value* v) : v(v) {}; Value* get() const { return v; }; };

PHINode* codegenIfExpr(Value* cond, const LazyValue& lazyThen, const LazyValue& lazyElse, const Type* valTy) {
  Function *F = builder.GetInsertBlock()->getParent();

  BasicBlock* thenBB = BasicBlock::Create(getGlobalContext(), "then", F);
  BasicBlock* elseBB = BasicBlock::Create(getGlobalContext(), "else");
  BasicBlock* mergeBB = BasicBlock::Create(getGlobalContext(), "ifcont");

  builder.CreateCondBr(cond, thenBB, elseBB);
  builder.SetInsertPoint(thenBB);
  Value* then = lazyThen.get();
  if (!then) {
    std::cerr << "Codegen for if condition failed due to missing Value for 'then' part";
  }
  builder.CreateBr(mergeBB);
  thenBB = builder.GetInsertBlock();

  F->getBasicBlockList().push_back(elseBB);
  builder.SetInsertPoint(elseBB);
  Value* else_ = lazyElse.get();
  if (!else_) {
    std::cerr << "Codegen for if condition failed due to missing Value for 'else' part";
  }
  builder.CreateBr(mergeBB);
  elseBB = builder.GetInsertBlock();

  F->getBasicBlockList().push_back(mergeBB);
  builder.SetInsertPoint(mergeBB);
  
  PHINode *PN = builder.CreatePHI(valTy, "iftmp");
  PN->addIncoming(then, thenBB);
  PN->addIncoming(else_, elseBB);
  return PN;
}

void CodegenPass::visit(IfExprAST* ast) {
  if (ast->value) return;

  (ast->testExpr)->accept(this);
  Value* cond = ast->testExpr->value;
  if (!cond) return;

  ast->value = codegenIfExpr(cond, LazyVisitedValue(this, ast->thenExpr),
                                   LazyVisitedValue(this, ast->elseExpr), ast->type);
}

void CodegenPass::visit(RefExprAST* ast) {
  if (ast->value) return;

  // Some values will see that they're a child of a RefExpr and substitute
  // a malloc for an alloca; others, like int literals or such, must be
  // manually copied out to a newly-malloc'ed cell.
  ast->value = ast->parts[0]->value;

  // If we're given a T when we want a T*, malloc a new value and copy.
  if (llvm::PointerType::getUnqual(ast->value->getType()) == ast->type) {

    std::cout << "RefExpr allocating/copying new value of type "
        << *(ast->value->getType()) << "\n";

    llvm::Value* mem = emitMalloc(ast->value->getType());
    builder.CreateStore(ast->value, mem, /*isVolatile=*/ false);

    ast->value = mem;
  }
}

void CodegenPass::visit(DerefExprAST* ast) {
  if (ast->value) return;

  ast->value = builder.CreateLoad(ast->parts[0]->value, /*isVolatile=*/ false, "deref");
}

void CodegenPass::visit(AssignExprAST* ast) {
  if (ast->value) return;

  builder.CreateStore(ast->parts[1]->value, ast->parts[0]->value);

  // Mark the assignment as having been codegenned; for now, assignment expressions
  // evaluate to constant zero (annotated for clarity).
  ConstantInt* zero = ConstantInt::get(Type::getInt32Ty(getGlobalContext()), 0);
  ast->value = builder.CreateBitCast(zero, zero->getType(), "assignval");
}

Value* getPointerToIndex(Value* compositeValue, unsigned idxValue, const std::string& name) {
  return builder.CreateConstGEP2_32(compositeValue, 0, idxValue, name.c_str());
}

Value* getPointerToIndex(Value* compositeValue, Value* idxValue, const std::string& name) {
  std::vector<Value*> idx;
  idx.push_back(ConstantInt::get(Type::getInt32Ty(getGlobalContext()), 0));
  idx.push_back(idxValue);
  return builder.CreateGEP(compositeValue, idx.begin(), idx.end(), name.c_str());
}

Value* getElementFromComposite(Value* compositeValue, Value* idxValue) {
  const Type* compositeType = compositeValue->getType();
  if (llvm::isa<llvm::PointerType>(compositeType)) {
    // Pointers to composites are indexed via getelementptr
    // TODO: "When indexing into a (optionally packed) structure,
    //        only i32 integer constants are allowed. When indexing
    //        into an array, pointer or vector, integers of any width
    //        are allowed, and they are not required to be constant."
    //   -- http://llvm.org/docs/LangRef.html#i_getelementptr
    Value* gep = getPointerToIndex(compositeValue, idxValue, "subgep");
    return builder.CreateLoad(gep, "subgep_ld");
  } else if (llvm::isa<llvm::StructType>(compositeType)
          && llvm::isa<llvm::Constant>(idxValue)) {
    // Struct values may be indexed only by constant expressions
    unsigned uidx = getSaturating<unsigned>(idxValue);
    return builder.CreateExtractValue(compositeValue, uidx, "subexv");
  } else if (llvm::isa<llvm::VectorType>(compositeType)) {
    if (llvm::isa<llvm::Constant>(idxValue)) {
      return builder.CreateExtractElement(compositeValue, idxValue, "simdexv");
    } else {
      std::cerr << "TODO: codegen for indexing vectors by non-constants " << __FILE__ << ":" << __LINE__ << std::endl;
      // TODO
    }
  } else {
    llvm::errs() << "Cannot index into value type " << *compositeType << " with non-constant index " << *idxValue << "\n";
    return NULL;
  }
}

void CodegenPass::visit(SubscriptAST* ast) {
  if (ast->value) return;

  Value* base = ast->parts[0]->value;
  Value* idx  = ast->parts[1]->value;

  if (this->inAssignLHS) {
    ast->value = getPointerToIndex(base, idx, "assignLHS");
  } else {
    ast->value = getElementFromComposite(base, idx);
  }
}

////////////////////////////////////////////////////////////////////

void appendArg(std::vector<Value*>& valArgs, Value* V, const FunctionType* FT) {
  //std::cout << "actual arg " << valArgs.size() << " = " << *V << " has type " << *(V->getType()) << std::endl;
  //std::cout << "formal arg " << valArgs.size() << " has type " << *(FT->getParamType(valArgs.size())) << std::endl;
  
  const Type* formalType = FT->getParamType(valArgs.size());
  if (llvm::isa<llvm::StructType>(formalType)) {
    // Is the formal parameter a pass-by-value struct and the provided argument
    // a pointer to the same kind of struct? If so, load the struct into a virtual
    // register in order to pass it to the function...
    if (llvm::PointerType::get(formalType, 0) == V->getType()) {
      V = builder.CreateLoad(V, "loadStructParam");
    }
  }
  
  valArgs.push_back(V);
}

void unpackArgs(std::vector<Value*>& valArgs, Value* V, const FunctionType* FT) {
  const llvm::StructType* st = llvm::dyn_cast<llvm::StructType>(V->getType());
  if (!st) {
    const llvm::PointerType* pt = llvm::dyn_cast<llvm::PointerType>(V->getType());
    if (pt) {
      st = llvm::dyn_cast<llvm::StructType>(pt->getTypeAtIndex(0U));
    }
  }
  
  if (!st) {
    // Recursively called; base case for non-structs is direct insertion
    appendArg(valArgs, V, FT);
  } else for (int j = 0; j < st->getNumElements(); ++j) {
    // appendArg(...) for non-recursive unpack
    unpackArgs(valArgs, getElementFromComposite(V, ConstantInt::get(Type::getInt32Ty(getGlobalContext()), j)), FT);
  }
}

void tempHackExtendIntTypes(const FunctionType* FT, std::vector<Value*>& valArgs) {
  for (int i = 0; i < valArgs.size(); ++i) {
    valArgs[i] = tempHackExtendInt(valArgs[i], FT->getParamType(i));
  }
  
  // TODO better long-term solution is probably make the libfoster
  // function expect_i8 instead of expect_i1, and add a Foster-impl
  // expect_i1 wrapper. And, eventually, implement libfoster in foster ;-)
}

const FunctionType* tryExtractFunctionPointerType(Value* FV) {
  const llvm::PointerType* fp = llvm::dyn_cast_or_null<llvm::PointerType>(FV->getType());
  if (fp == NULL) return NULL;
  return llvm::dyn_cast<FunctionType>(fp->getElementType());
}

FnAST* getVoidReturningVersionOf(ExprAST* arg, const llvm::FunctionType* fnty) {
  static std::map<string, FnAST*> voidReturningVersions;
  if (VariableAST* var = dynamic_cast<VariableAST*>(arg)) {
    string fnName = "__voidReturningVersionOf__" + var->name;
    if (FnAST* exists = voidReturningVersions[fnName]) {
      return exists;
    }

    // Create function  void fnName(arg-args) { arg(arg-args) }
    std::vector<VariableAST*> inArgs;
    std::vector<ExprAST*> callArgs;

    for (int i = 0; i < fnty->getNumParams(); ++i) {
      std::stringstream ss; ss << "a" << i;
      VariableAST* a = new VariableAST(ss.str(), fnty->getParamType(i));
      inArgs.push_back(a);
      callArgs.push_back(a);
    }
    PrototypeAST* proto = new PrototypeAST(fnty->getVoidTy(getGlobalContext()), fnName, inArgs);
    ExprAST* body = new CallAST(arg, callArgs);
    FnAST* fn = new FnAST(proto, body);
    { TypecheckPass tp; CodegenPass cp; fn->accept(&tp); fn->accept(&cp); }
    voidReturningVersions[fnName] = fn;
    return fn;
  } else {
    std::cerr << "Error! getVoidReturningVersionOf() expected a variable naming a fn!\n";
    std::cerr << "\tInstead, got: " << *arg << std::endl;
    exit(1);
  }
  return NULL;
}

Function* getLLVMInitTrampoline() {
  // This isn't added along with the other intrinsics because
  // it's not supposed to be directly callable from foster code.

  const llvm::Type* pi8 = llvm::PointerType::getUnqual(LLVMTypeFor("i8"));

  std::vector<const Type*> llvm_init_trampoline_fnty_args;
  llvm_init_trampoline_fnty_args.push_back(pi8);
  llvm_init_trampoline_fnty_args.push_back(pi8);
  llvm_init_trampoline_fnty_args.push_back(pi8);
  FunctionType* llvm_init_trampoline_fnty = FunctionType::get(
      pi8, llvm_init_trampoline_fnty_args, /*isVarArg=*/false);

  Function* llvm_init_trampoline = Function::Create(
      /*Type=*/    llvm_init_trampoline_fnty,
      /*Linkage=*/ llvm::GlobalValue::ExternalLinkage,
      /*Name=*/    "llvm.init.trampoline", module); // (external, no body)
  llvm_init_trampoline->setCallingConv(llvm::CallingConv::C);
  return llvm_init_trampoline;
}

llvm::Value* getTrampolineForClosure(ClosureAST* cloAST) {
  static Function* llvm_init_trampoline = getLLVMInitTrampoline();

  const llvm::Type* i8 = LLVMTypeFor("i8");
  const llvm::Type* pi8 = llvm::PointerType::getUnqual(i8);

  // We have a closure { code*, env* } and must convert it to a bare
  // trampoline function pointer.
  const llvm::Type* trampolineArrayType = llvm::ArrayType::get(i8, 24); // Sufficient for x86 and x86_64
  llvm::AllocaInst* trampolineBuf = builder.CreateAlloca(trampolineArrayType, 0, "trampBuf");
  trampolineBuf->setAlignment(16); // sufficient for x86 and x86_64
  Value* trampi8 = builder.CreateBitCast(trampolineBuf, pi8, "trampi8");

  // It would be nice and easy to extract the code pointer from the closure,
  // but LLVM requires that pointers passed to trampolines be "obvious" function
  // pointers. Thus, we need direct access to the closure's underlying fn.
  ExprAST* fnPtr = new VariableAST(cloAST->fn->proto->name, llvm::PointerType::get(cloAST->fn->type, 0));
  { TypecheckPass tp; CodegenPass cp;
    fnPtr->accept(&tp);
    fnPtr->accept(&cp);
  }
  Value* codePtr = fnPtr->value;
  Value* envPtr = builder.CreateExtractValue(cloAST->value, 1, "getEnvPtr");

  Value* tramp = builder.CreateCall3(llvm_init_trampoline,
                      trampi8,
                      builder.CreateBitCast(codePtr, pi8),
                      builder.CreateBitCast(envPtr,  pi8), "tramp");
  return tramp;
}

FnAST* getClosureVersionOf(ExprAST* arg, const llvm::FunctionType* fnty) {
  static std::map<string, FnAST*> closureVersions;
  if (VariableAST* var = dynamic_cast<VariableAST*>(arg)) {
    string fnName = "__closureVersionOf__" + var->name;
    if (FnAST* exists = closureVersions[fnName]) {
      return exists;
    }

    // Create function    fnName(i8* env, arg-args) { arg(arg-args) }
    // that hard-codes call to fn referenced by arg

    std::vector<VariableAST*> inArgs;
    std::vector<ExprAST*> callArgs;
    inArgs.push_back(new VariableAST("__ignored_env__", llvm::PointerType::getUnqual(LLVMTypeFor("i8"))));

    for (int i = 0; i < fnty->getNumParams(); ++i) {
      std::stringstream ss; ss << "a" << i;
      VariableAST* a = new VariableAST(ss.str(), fnty->getParamType(i));
      inArgs.push_back(a);
      callArgs.push_back(a);
    }
    PrototypeAST* proto = new PrototypeAST(fnty->getReturnType(), fnName, inArgs);
    ExprAST* body = new CallAST(arg, callArgs);
    FnAST* fn = new FnAST(proto, body);
    { TypecheckPass tp; CodegenPass cp; fn->accept(&tp); fn->accept(&cp); }
    closureVersions[fnName] = fn;
    return fn;
  } else {
    std::cerr << "Error! getClosureVersionOf() expected a variable naming a fn!\n";
    std::cerr << "\tInstead, got: " << *arg << std::endl;
    exit(1);
  }
  return NULL;
}

void CodegenPass::visit(CallAST* ast) {
  if (ast->value) return;

  ExprAST* base = ast->parts[0];
  assert (base != NULL);

  //std::cout << "\t" << "Codegen CallAST "  << (base) << std::endl;
  //std::cout << "\t\t\tbase ast: "  << *(base) << std::endl;

  // TODO if base has closure type, it should be a ClosureAST node

  base->accept(this);
  Value* FV = base->value;

  const FunctionType* FT = NULL;
  std::vector<Value*> valArgs;

  if (Function* F = llvm::dyn_cast_or_null<Function>(FV)) {
    // Call to top level function
    FT = F->getFunctionType();
  } else if (FT = tryExtractFunctionPointerType(FV)) {
    // Call to function pointer
  } else if (const llvm::StructType* sty = llvm::dyn_cast<const llvm::StructType>(base->type)) {
    if (const llvm::FunctionType* fty = tryExtractCallableType(sty->getContainedType(0))) {
      // Call to closure struct
      FT = fty;
      llvm::Value* clo = FV;
      llvm::Value* envPtr = builder.CreateExtractValue(clo, 1, "getCloEnv");

      // Pass env pointer as first parameter to function.
      valArgs.push_back(envPtr);

      FV = builder.CreateExtractValue(clo, 0, "getCloCode");
    }
  } else {
    // Call to something we don't know how to call!
    std::cerr << "base: " << *base << std::endl;
    llvm::errs() << "; FV: " << *FV << "\n";
    std::cerr << "Unknown function referenced!" << std::endl;
    if (FV != NULL) { llvm::errs() << "\tFV: "  << *(FV) << "\n"; }

    return;
  }
  
  for (int i = 1; i < ast->parts.size(); ++i) {
    // Args checked for nulls during typechecking
    ExprAST* arg = ast->parts[i];
    
    UnpackExprAST* u = dynamic_cast<UnpackExprAST*>(arg);
    if (u != NULL) { // arg i is an unpack expr
      arg = u->parts[0]; // Replace unpack expr with underlying tuple expr
    }
    
    ClosureAST* clo = NULL;

    const llvm::Type* expectedType = FT->getContainedType(i);

    // Codegenning   callee( arg )  where arg has raw function type, not closure type!
    if (const FunctionType* fnty = llvm::dyn_cast<const FunctionType>(arg->type)) {
      // If we still have a bare function type at codegen time, it means
      // the code specified a (top-level) function name.
      // Since we made it past type checking, we should have only two
      // possibilities for what kind of function is doing the invoking:
      //
      // 1) A C-linkage function which expects a bare function pointer.
      // 2) A Foster function which expects a closure value.
      bool passFunctionPointer = isPointerToCompatibleFnTy(expectedType, fnty);

      std::cout << "Passing function to " << (passFunctionPointer ? "fn ptr" : "closure") << "\n";

      if (passFunctionPointer) {
      // Case 1 is simple; we just change the arg type to "function pointer"
      // instead of "function value" and LLVM takes care of the rest.
      //
      // The only wrinkle is return value compatibility: we'd like to
      // automatically generate a return-value-eating wrapper if we try
      // to pass a function returning a value to a function expecting
      // a procedure returning void.
        if (const FunctionType* expectedFnTy = tryExtractCallableType(expectedType)) {
          if (isVoid(expectedFnTy->getReturnType()) && !isVoid(fnty)) {
            arg = getVoidReturningVersionOf(arg, fnty);
            { TypecheckPass tp; arg->accept(&tp); }
          }
        }
      } else {
      // Case 2 is not so simple, since a closure code pointer must take the
      // environment pointer as its first argument, and presumably the fn
      // we want to invoke does not take an env pointer. Thus we need a pointer
      // to a forwarding function, which acts as the opposite of a trampoline:
      // instead of excising one (implicitly-added) parameter from a function
      // signature, we add one (implicitly-ignored) parameter to the signature.
      //
      // The simplest approach is to lazily generate a "closure version" of any
      // functions we see being passed directly by name; it would forward
      // all parameters to the regular function, except for the env ptr.
        ClosureAST* clo = new ClosureAST(getClosureVersionOf(arg, fnty));
        clo->hasKnownEnvironment = true; // Empty by definition!
        arg = clo;
        { TypecheckPass tp; arg->accept(&tp); }
      //
      // One slightly more clever approach could use a trampoline to reduce
      // code bloat. Instead of one "closure version" per function, we'd
      // generate one "generic closure forwarder" per function type
      // signature. The forwarder for a function G of type R (X, Y) would be
      // of type R (R (X, Y)* nest, i8* env, X, Y). The body of the forwarder
      // would simply call the nest function pointer with the provided params.
      // The trampoline would embed the pointer to G, yielding a callable
      // function of the desired type, R (i8* env, X, Y).
      // This would have the additional benefit of working with anonymous
      // function pointer values e.g. from a lookup table.
      }

      std::cout << "codegen CallAST arg " << (i-1) << "; argty " << *(arg->type)
                << " vs fn arg ty " << *(FT->getContainedType(i)) << std::endl;
    } else {
      clo = dynamic_cast<ClosureAST*>(arg);
    }

    arg->accept(this);
    Value* V = arg->value;
    if (!V) {
      std::cerr << "Error: null value for argument " << (i - 1) << " found in CallAST codegen!" << std::endl;
      return;
    }

    if (clo && clo->isTrampolineVersion) {
      std::cout << "Creating trampoline for closure; bitcasting to " << *expectedType << std::endl;
      V = builder.CreateBitCast(getTrampolineForClosure(clo), expectedType, "trampfn");
    }

    if (u != NULL) {
      unpackArgs(valArgs, V, FT); // Unpack (recursively) nested structs
    } else {
      appendArg(valArgs, V, FT); // Don't unpack non 'unpack'-marked structs
    }
  }

  if (true) {
    std::cout << "Creating call for AST {" << valArgs.size() << "} " << *base << std::endl;
    for (int i = 0; i < valArgs.size(); ++i) {
<<<<<<< HEAD
      std::cout << "\tAST arg " << i << ":\t" << *valArgs[i] << std::endl;
=======
      llvm::errs() << "\t" << *valArgs[i] << "\n";
>>>>>>> 55c73efd
    }
  }
  
  int expectedNumArgs = FT->getNumParams();
  if (expectedNumArgs != valArgs.size()) {
    std::cerr << "Function " << *base <<  " got " << valArgs.size() << " args, expected "<< expectedNumArgs << std::endl;
    return;
  }
  
  // Temporary hack: if a function expects i8 and we have i1, manually convert
  tempHackExtendIntTypes(FT, valArgs);
  
  std::cout << *FT <<  " ; " << isVoid(FT->getReturnType()) << std::endl;

  if (isVoid(FT->getReturnType())) {
    ast->value = builder.CreateCall(FV, valArgs.begin(), valArgs.end());
  } else {
    ast->value = builder.CreateCall(FV, valArgs.begin(), valArgs.end(), "calltmp");
  }
}

bool isComposedOfIntLiterals(ExprAST* ast) {
  for (int i = 0; i < ast->parts.size(); ++i) {
    IntAST* v = dynamic_cast<IntAST*>(ast->parts[i]);
    if (!v) { return false; }
  }
  return true;
}

llvm::GlobalVariable* getGlobalArrayVariable(SeqAST* body, const llvm::ArrayType* arrayType) {
  using llvm::GlobalVariable;
  GlobalVariable* gvar = new GlobalVariable(*module,
    /*Type=*/         arrayType,
    /*isConstant=*/   true,
    /*Linkage=*/      llvm::GlobalValue::PrivateLinkage,
    /*Initializer=*/  0, // has initializer, specified below
    /*Name=*/         freshName("arrayGv"));

  // Constant Definitions
  std::vector<llvm::Constant*> arrayElements;

  for (int i = 0; i < body->parts.size(); ++i) {
    IntAST* v = dynamic_cast<IntAST*>(body->parts[i]);
    if (!v) {
      std::cerr << "Array initializer was not IntAST but instead " << *v << std::endl;
      return NULL;
    }
    
    ConstantInt* ci = llvm::dyn_cast<ConstantInt>(v->getConstantValue());
    if (!ci) {
      std::cerr << "Failed to cast array initializer value to ConstantInt" << std::endl;
      return NULL;
    }
    arrayElements.push_back(ci);
  }
  
  llvm::Constant* constArray = llvm::ConstantArray::get(arrayType, arrayElements);
  gvar->setInitializer(constArray);
  return gvar;
}

void CodegenPass::visit(ArrayExprAST* ast) {
  if (ast->value) return;

  const llvm::ArrayType* arrayType = llvm::dyn_cast<llvm::ArrayType>(ast->type);
  module->addTypeName(freshName("arrayTy"), arrayType);

  SeqAST* body = dynamic_cast<SeqAST*>(ast->parts[0]);
  if (body->parts.empty()) {
    // No initializer
    ast->value = builder.CreateAlloca(arrayType, 0, "noInitArr");
    // TODO add call to memset
  } else {
    // Have initializers; are they constants?
    if (isComposedOfIntLiterals(body)) {
      ast->value = getGlobalArrayVariable(body, arrayType);
    } else {
      ast->value = builder.CreateAlloca(arrayType, 0, "initArr");
      for (int i = 0; i < body->parts.size(); ++i) {
        builder.CreateStore(body->parts[i]->value, getPointerToIndex(ast->value, i, "arrInit"));
      }
    }
  }
}

void CodegenPass::visit(SimdVectorAST* ast) {
  if (ast->value) return;
  
  const llvm::VectorType* simdType = llvm::dyn_cast<const llvm::VectorType>(ast->type);
  
  
  SeqAST* body = dynamic_cast<SeqAST*>(ast->parts[0]);
  bool isConstant = isComposedOfIntLiterals(body);
  
  using llvm::GlobalVariable;
  GlobalVariable* gvar = new GlobalVariable(*module,
    /*Type=*/         simdType,
    /*isConstant=*/   isConstant,
    /*Linkage=*/      llvm::GlobalValue::PrivateLinkage,
    /*Initializer=*/  0, // has initializer, specified below
    /*Name=*/         freshName("simdGv"));

  if (isConstant) {
    std::vector<llvm::Constant*> elements;
    for (int i = 0; i < body->parts.size(); ++i) {
      IntAST* intlit = dynamic_cast<IntAST*>(body->parts[i]);
      llvm::Constant* ci = intlit->getConstantValue();
      elements.push_back(llvm::dyn_cast<llvm::Constant>(ci));
    }
    
    llvm::Constant* constVector = llvm::ConstantVector::get(simdType, elements);
    gvar->setInitializer(constVector);
    ast->value = builder.CreateLoad(gvar, /*isVolatile*/ false, "simdLoad");
  } else {
    llvm::AllocaInst* pt = builder.CreateAlloca(simdType, 0, "s");
    for (int i = 0; i < body->parts.size(); ++i) {
      Value* dst = builder.CreateConstGEP2_32(pt, 0, i, "simd-gep");
      body->parts[i]->accept(this);
      builder.CreateStore(body->parts[i]->value, dst, /*isVolatile=*/ false);
    }
    ast->value = pt;
  }
}

void copyTupleTo(CodegenPass* pass, Value* pt, TupleExprAST* ast) {
  SeqAST* body = dynamic_cast<SeqAST*>(ast->parts[0]);
  for (int i = 0; i < body->parts.size(); ++i) {
    Value* dst = builder.CreateConstGEP2_32(pt, 0, i, "gep");
    ExprAST* part = body->parts[i];
    part->accept(pass);

    if (TupleExprAST* tu = dynamic_cast<TupleExprAST*>(part)) {
      copyTupleTo(pass, dst, tu);
    } else {
      builder.CreateStore(part->value, dst, /*isVolatile=*/ false);
    }
  }
}

llvm::Value* emitMalloc(const llvm::Type* ty) {
  llvm::Value* memalloc = scope.lookup("memalloc", "");
  if (!memalloc) {
    std::cerr << "NO MEMALLOC IN MODULE! :(" << std::endl;
    return NULL;
  }
  llvm::Value* mem = builder.CreateCall(memalloc, 
    llvm::ConstantInt::get(getGlobalContext(), llvm::APInt(64, llvm::StringRef("32"), 10)), "mem");
  return builder.CreateBitCast(mem, llvm::PointerType::getUnqual(ty), "memcast");
}

void CodegenPass::visit(TupleExprAST* ast) {
  if (ast->value) return;
  
  std::cout << "CodegenPass visiting TupleExprAST " << ast << std::endl;

  assert(ast->type != NULL);

  // Create struct type underlying tuple
  const Type* tupleType = ast->type;

  module->addTypeName(freshName("tuple"), tupleType);

  // Allocate tuple space
  llvm::AllocaInst* pt = builder.CreateAlloca(tupleType, 0, "s");
  //llvm::Value* pt = emitMalloc(tupleType);
  

  copyTupleTo(this, pt, ast);
  ast->value = pt;
}

// TODO: need tests for unpack outside of call
void CodegenPass::visit(UnpackExprAST* ast) {
  std::cerr << "Error: Cannot codegen an UnpackExprAST outside of a function call!" << std::endl;
}

void CodegenPass::visit(BuiltinCompilesExprAST* ast) {
  if (ast->status == ast->kWouldCompile) {
    ast->value = ConstantInt::getTrue(getGlobalContext());
  } else if (ast->status == ast->kWouldNotCompile) {
    ast->value = ConstantInt::getFalse(getGlobalContext());
  } else {
    std::cerr << "Error: __COMPILES__ expr not checked!" << std::endl; 
    ast->value = ConstantInt::getFalse(getGlobalContext());
  }
}<|MERGE_RESOLUTION|>--- conflicted
+++ resolved
@@ -7,8 +7,6 @@
 #include "FosterAST.h"
 #include "FosterUtils.h"
 
-#include "llvm/Attributes.h"
-#include "llvm/CallingConv.h"
 #include "llvm/DerivedTypes.h"
 #include "llvm/LLVMContext.h"
 #include "llvm/Module.h"
@@ -57,37 +55,33 @@
 }
 
 void CodegenPass::visit(IntAST* ast) {
-  if (ast->value) return;
   ast->value = ast->getConstantValue();
 }
 
 void CodegenPass::visit(BoolAST* ast) {
-  if (ast->value) return;
  ast->value = (ast->boolValue)
       ? ConstantInt::getTrue(getGlobalContext())
       : ConstantInt::getFalse(getGlobalContext());
 }
 
 void CodegenPass::visit(VariableAST* ast) {
-  if (ast->value) return;
-
-  // This looks up the lexically closest definition for the given variable
-  // name, as provided by a function parameter or some such binding construct.
-  if (ast->lazilyInsertedPrototype) {
-    ast->lazilyInsertedPrototype->accept(this);
-    ast->value = ast->lazilyInsertedPrototype->value;
-  } else {
-    ast->value = scope.lookup(ast->name, "");
-  }
-
   if (!ast->value) {
-    std::cerr << "Error: CodegenPass: Unknown variable name " << ast->name << std::endl;
+    // This looks up the lexically closest definition for the given variable
+    // name, as provided by a function parameter or some such binding construct.
+    if (ast->lazilyInsertedPrototype) {
+      ast->lazilyInsertedPrototype->accept(this);
+      ast->value = ast->lazilyInsertedPrototype->value;
+    } else {
+      ast->value = scope.lookup(ast->name, "");
+    }
+
+    if (!ast->value) {
+      std::cerr << "Error: Unknown variable name " << ast->name << std::endl;
+    }
   }
 }
 
 void CodegenPass::visit(UnaryOpExprAST* ast) {
-  if (ast->value) return;
-
   Value* V = ast->parts[0]->value;
   const std::string& op = ast->op;
 
@@ -110,8 +104,6 @@
 }
 
 void CodegenPass::visit(BinaryOpExprAST* ast) {
-  if (ast->value) return;
-
   Value* VL = ast->parts[ast->kLHS]->value;
   Value* VR = ast->parts[ast->kRHS]->value;
 
@@ -144,16 +136,18 @@
   else if (op == "bitor") {  ast->value = builder.CreateOr( VL, VR, "bitortmp"); }
   else if (op == "bitxor") { ast->value = builder.CreateXor(VL, VR, "bitxortmp"); }
 
-  else if (op == "bitshl") { ast->value = builder.CreateShl(VL, VR, "shltmp"); }
-  else if (op == "bitlshr") { ast->value = builder.CreateLShr(VL, VR, "lshrtmp"); }
-  else if (op == "bitashr") { ast->value = builder.CreateAShr(VL, VR, "ashrtmp"); }
+  else if (op == "shl") { ast->value = builder.CreateShl(VL, VR, "shltmp"); }
+  else if (op == "lshr") { ast->value = builder.CreateLShr(VL, VR, "lshrtmp"); }
+  else if (op == "ashr") { ast->value = builder.CreateAShr(VL, VR, "ashrtmp"); }
   else {
     std::cerr << "Couldn't gen code for op " << op << endl;
   }
 }
 
 void CodegenPass::visit(PrototypeAST* ast) {
-  if (ast->value) return;
+  if (ast->value) { // Already codegenned!
+    return;
+  }
 
   //std::cout << "\t" << "Codegen proto "  << ast->name << std::endl;
   const llvm::FunctionType* FT = llvm::dyn_cast<FunctionType>(ast->type);
@@ -189,28 +183,16 @@
 }
 
 void CodegenPass::visit(SeqAST* ast) {
-  if (ast->value) return;
-
-  if (!ast->parts.empty()) {
-    // Find last non-void value
-    for (int n = ast->parts.size() - 1; n >= 0; --n) {
-      ast->value = ast->parts[n]->value;
-      if (!isVoid(ast->value->getType())) {
-        break;
-      }
-    }
-  }
-
-  if (!ast->value) {
+  if (ast->parts.empty()) {
     // Give the sequence a default value for now; eventually, this
     // should probably be assigned a value of unit.
     ast->value = llvm::ConstantInt::get(LLVMTypeFor("i32"), 0);
+  } else {
+    ast->value = ast->parts.back()->value;
   }
 }
 
 void CodegenPass::visit(FnAST* ast) {
-  if (ast->value) return;
-
   assert(ast->body != NULL);
 
   (ast->proto)->accept(this);
@@ -229,11 +211,8 @@
   if (RetVal == NULL) std::cerr << "Oops, null body value in fn " << ast->proto->name << std::endl;
   assert (RetVal != NULL);
   
-  bool returningVoid = isVoid(ast->proto->resultTy);
-
   // If we try to return a tuple* when the fn specifies a tuple, manually insert a load
   if (RetVal->getType()->isDerivedType()
-      && !returningVoid
       && RetVal->getType() == llvm::PointerType::get(ast->proto->resultTy, 0)) {
     RetVal = builder.CreateLoad(RetVal, false, "structPtrToStruct");
   }
@@ -241,13 +220,7 @@
   scope.popScope();
 
   if (RetVal) {
-    if (returningVoid) {
-      builder.CreateRetVoid();
-    } else if (isVoid(RetVal->getType())) {
-      std::cerr << "Error! Can't return non-void value given only a void value!\n";
-    } else {
-      builder.CreateRet(RetVal);
-    }
+    builder.CreateRet(RetVal);
     //llvm::verifyFunction(*F);
     ast->value = F;
   } else {
@@ -263,7 +236,7 @@
 }
 
 void CodegenPass::visit(ClosureTypeAST* ast) {
-  std::cerr << "CodegenPass ClosureTypeAST: " << *ast << std::endl;
+  std::cout << "CodegenPass ClosureTypeAST: " << *ast << std::endl;
 }
 
 // converts   t1, (envptrty, t2, t3)   to   { rt (envptrty, t2, t3)*, envptrty }
@@ -283,8 +256,6 @@
 }
 
 void CodegenPass::visit(ClosureAST* ast) {
-  if (ast->value) return;
-
   if (!ast->hasKnownEnvironment) {
     std::cerr << "Error! Closure made it past closure conversion without getting an environment type!" << std::endl;  
   }
@@ -299,21 +270,12 @@
   ExprAST* env = new TupleExprAST(new SeqAST(ast->parts));
   ExprAST* fnPtr = new VariableAST(ast->fn->proto->name, llvm::PointerType::get(ast->fn->type, 0));
   { TypecheckPass tp;
+    env->accept(&tp);
+    env->accept(this);
+
     fnPtr->accept(&tp);
     fnPtr->accept(this);
-
-    env->accept(&tp);
-    env->accept(this);
-  }
-
-  if (ast->isTrampolineVersion) {
-    if (Function* func = llvm::dyn_cast<Function>(fnPtr->value)) {
-      func->addAttribute(1, llvm::Attribute::Nest);
-    }
-  }
-
-  std::cout << "Closure conversion " << ast->fn->proto->name << "\n\tfnPtr value: "
-      << *fnPtr->value << "\n\tFunction? " << llvm::isa<Function>(fnPtr->value) << "\n";
+  }
 
   if (const FunctionType* fnTy = llvm::dyn_cast<const FunctionType>(ast->fn->type)) {
     // Manually build struct for now, since we don't have PtrAST nodes
@@ -389,63 +351,12 @@
 }
 
 void CodegenPass::visit(IfExprAST* ast) {
-  if (ast->value) return;
-
   (ast->testExpr)->accept(this);
   Value* cond = ast->testExpr->value;
   if (!cond) return;
 
   ast->value = codegenIfExpr(cond, LazyVisitedValue(this, ast->thenExpr),
                                    LazyVisitedValue(this, ast->elseExpr), ast->type);
-}
-
-void CodegenPass::visit(RefExprAST* ast) {
-  if (ast->value) return;
-
-  // Some values will see that they're a child of a RefExpr and substitute
-  // a malloc for an alloca; others, like int literals or such, must be
-  // manually copied out to a newly-malloc'ed cell.
-  ast->value = ast->parts[0]->value;
-
-  // If we're given a T when we want a T*, malloc a new value and copy.
-  if (llvm::PointerType::getUnqual(ast->value->getType()) == ast->type) {
-
-    std::cout << "RefExpr allocating/copying new value of type "
-        << *(ast->value->getType()) << "\n";
-
-    llvm::Value* mem = emitMalloc(ast->value->getType());
-    builder.CreateStore(ast->value, mem, /*isVolatile=*/ false);
-
-    ast->value = mem;
-  }
-}
-
-void CodegenPass::visit(DerefExprAST* ast) {
-  if (ast->value) return;
-
-  ast->value = builder.CreateLoad(ast->parts[0]->value, /*isVolatile=*/ false, "deref");
-}
-
-void CodegenPass::visit(AssignExprAST* ast) {
-  if (ast->value) return;
-
-  builder.CreateStore(ast->parts[1]->value, ast->parts[0]->value);
-
-  // Mark the assignment as having been codegenned; for now, assignment expressions
-  // evaluate to constant zero (annotated for clarity).
-  ConstantInt* zero = ConstantInt::get(Type::getInt32Ty(getGlobalContext()), 0);
-  ast->value = builder.CreateBitCast(zero, zero->getType(), "assignval");
-}
-
-Value* getPointerToIndex(Value* compositeValue, unsigned idxValue, const std::string& name) {
-  return builder.CreateConstGEP2_32(compositeValue, 0, idxValue, name.c_str());
-}
-
-Value* getPointerToIndex(Value* compositeValue, Value* idxValue, const std::string& name) {
-  std::vector<Value*> idx;
-  idx.push_back(ConstantInt::get(Type::getInt32Ty(getGlobalContext()), 0));
-  idx.push_back(idxValue);
-  return builder.CreateGEP(compositeValue, idx.begin(), idx.end(), name.c_str());
 }
 
 Value* getElementFromComposite(Value* compositeValue, Value* idxValue) {
@@ -457,7 +368,10 @@
     //        into an array, pointer or vector, integers of any width
     //        are allowed, and they are not required to be constant."
     //   -- http://llvm.org/docs/LangRef.html#i_getelementptr
-    Value* gep = getPointerToIndex(compositeValue, idxValue, "subgep");
+    std::vector<Value*> idx;
+    idx.push_back(ConstantInt::get(Type::getInt32Ty(getGlobalContext()), 0));
+    idx.push_back(idxValue);
+    Value* gep = builder.CreateGEP(compositeValue, idx.begin(), idx.end(), "subgep");
     return builder.CreateLoad(gep, "subgep_ld");
   } else if (llvm::isa<llvm::StructType>(compositeType)
           && llvm::isa<llvm::Constant>(idxValue)) {
@@ -478,16 +392,7 @@
 }
 
 void CodegenPass::visit(SubscriptAST* ast) {
-  if (ast->value) return;
-
-  Value* base = ast->parts[0]->value;
-  Value* idx  = ast->parts[1]->value;
-
-  if (this->inAssignLHS) {
-    ast->value = getPointerToIndex(base, idx, "assignLHS");
-  } else {
-    ast->value = getElementFromComposite(base, idx);
-  }
+  ast->value = getElementFromComposite(ast->parts[0]->value, ast->parts[1]->value);
 }
 
 ////////////////////////////////////////////////////////////////////
@@ -543,128 +448,7 @@
   return llvm::dyn_cast<FunctionType>(fp->getElementType());
 }
 
-FnAST* getVoidReturningVersionOf(ExprAST* arg, const llvm::FunctionType* fnty) {
-  static std::map<string, FnAST*> voidReturningVersions;
-  if (VariableAST* var = dynamic_cast<VariableAST*>(arg)) {
-    string fnName = "__voidReturningVersionOf__" + var->name;
-    if (FnAST* exists = voidReturningVersions[fnName]) {
-      return exists;
-    }
-
-    // Create function  void fnName(arg-args) { arg(arg-args) }
-    std::vector<VariableAST*> inArgs;
-    std::vector<ExprAST*> callArgs;
-
-    for (int i = 0; i < fnty->getNumParams(); ++i) {
-      std::stringstream ss; ss << "a" << i;
-      VariableAST* a = new VariableAST(ss.str(), fnty->getParamType(i));
-      inArgs.push_back(a);
-      callArgs.push_back(a);
-    }
-    PrototypeAST* proto = new PrototypeAST(fnty->getVoidTy(getGlobalContext()), fnName, inArgs);
-    ExprAST* body = new CallAST(arg, callArgs);
-    FnAST* fn = new FnAST(proto, body);
-    { TypecheckPass tp; CodegenPass cp; fn->accept(&tp); fn->accept(&cp); }
-    voidReturningVersions[fnName] = fn;
-    return fn;
-  } else {
-    std::cerr << "Error! getVoidReturningVersionOf() expected a variable naming a fn!\n";
-    std::cerr << "\tInstead, got: " << *arg << std::endl;
-    exit(1);
-  }
-  return NULL;
-}
-
-Function* getLLVMInitTrampoline() {
-  // This isn't added along with the other intrinsics because
-  // it's not supposed to be directly callable from foster code.
-
-  const llvm::Type* pi8 = llvm::PointerType::getUnqual(LLVMTypeFor("i8"));
-
-  std::vector<const Type*> llvm_init_trampoline_fnty_args;
-  llvm_init_trampoline_fnty_args.push_back(pi8);
-  llvm_init_trampoline_fnty_args.push_back(pi8);
-  llvm_init_trampoline_fnty_args.push_back(pi8);
-  FunctionType* llvm_init_trampoline_fnty = FunctionType::get(
-      pi8, llvm_init_trampoline_fnty_args, /*isVarArg=*/false);
-
-  Function* llvm_init_trampoline = Function::Create(
-      /*Type=*/    llvm_init_trampoline_fnty,
-      /*Linkage=*/ llvm::GlobalValue::ExternalLinkage,
-      /*Name=*/    "llvm.init.trampoline", module); // (external, no body)
-  llvm_init_trampoline->setCallingConv(llvm::CallingConv::C);
-  return llvm_init_trampoline;
-}
-
-llvm::Value* getTrampolineForClosure(ClosureAST* cloAST) {
-  static Function* llvm_init_trampoline = getLLVMInitTrampoline();
-
-  const llvm::Type* i8 = LLVMTypeFor("i8");
-  const llvm::Type* pi8 = llvm::PointerType::getUnqual(i8);
-
-  // We have a closure { code*, env* } and must convert it to a bare
-  // trampoline function pointer.
-  const llvm::Type* trampolineArrayType = llvm::ArrayType::get(i8, 24); // Sufficient for x86 and x86_64
-  llvm::AllocaInst* trampolineBuf = builder.CreateAlloca(trampolineArrayType, 0, "trampBuf");
-  trampolineBuf->setAlignment(16); // sufficient for x86 and x86_64
-  Value* trampi8 = builder.CreateBitCast(trampolineBuf, pi8, "trampi8");
-
-  // It would be nice and easy to extract the code pointer from the closure,
-  // but LLVM requires that pointers passed to trampolines be "obvious" function
-  // pointers. Thus, we need direct access to the closure's underlying fn.
-  ExprAST* fnPtr = new VariableAST(cloAST->fn->proto->name, llvm::PointerType::get(cloAST->fn->type, 0));
-  { TypecheckPass tp; CodegenPass cp;
-    fnPtr->accept(&tp);
-    fnPtr->accept(&cp);
-  }
-  Value* codePtr = fnPtr->value;
-  Value* envPtr = builder.CreateExtractValue(cloAST->value, 1, "getEnvPtr");
-
-  Value* tramp = builder.CreateCall3(llvm_init_trampoline,
-                      trampi8,
-                      builder.CreateBitCast(codePtr, pi8),
-                      builder.CreateBitCast(envPtr,  pi8), "tramp");
-  return tramp;
-}
-
-FnAST* getClosureVersionOf(ExprAST* arg, const llvm::FunctionType* fnty) {
-  static std::map<string, FnAST*> closureVersions;
-  if (VariableAST* var = dynamic_cast<VariableAST*>(arg)) {
-    string fnName = "__closureVersionOf__" + var->name;
-    if (FnAST* exists = closureVersions[fnName]) {
-      return exists;
-    }
-
-    // Create function    fnName(i8* env, arg-args) { arg(arg-args) }
-    // that hard-codes call to fn referenced by arg
-
-    std::vector<VariableAST*> inArgs;
-    std::vector<ExprAST*> callArgs;
-    inArgs.push_back(new VariableAST("__ignored_env__", llvm::PointerType::getUnqual(LLVMTypeFor("i8"))));
-
-    for (int i = 0; i < fnty->getNumParams(); ++i) {
-      std::stringstream ss; ss << "a" << i;
-      VariableAST* a = new VariableAST(ss.str(), fnty->getParamType(i));
-      inArgs.push_back(a);
-      callArgs.push_back(a);
-    }
-    PrototypeAST* proto = new PrototypeAST(fnty->getReturnType(), fnName, inArgs);
-    ExprAST* body = new CallAST(arg, callArgs);
-    FnAST* fn = new FnAST(proto, body);
-    { TypecheckPass tp; CodegenPass cp; fn->accept(&tp); fn->accept(&cp); }
-    closureVersions[fnName] = fn;
-    return fn;
-  } else {
-    std::cerr << "Error! getClosureVersionOf() expected a variable naming a fn!\n";
-    std::cerr << "\tInstead, got: " << *arg << std::endl;
-    exit(1);
-  }
-  return NULL;
-}
-
 void CodegenPass::visit(CallAST* ast) {
-  if (ast->value) return;
-
   ExprAST* base = ast->parts[0];
   assert (base != NULL);
 
@@ -706,6 +490,8 @@
     return;
   }
   
+  //std::cout << "codegen CallAST base with " << FT->getNumParams() << " params" << std::endl;
+
   for (int i = 1; i < ast->parts.size(); ++i) {
     // Args checked for nulls during typechecking
     ExprAST* arg = ast->parts[i];
@@ -715,82 +501,17 @@
       arg = u->parts[0]; // Replace unpack expr with underlying tuple expr
     }
     
-    ClosureAST* clo = NULL;
-
-    const llvm::Type* expectedType = FT->getContainedType(i);
-
-    // Codegenning   callee( arg )  where arg has raw function type, not closure type!
-    if (const FunctionType* fnty = llvm::dyn_cast<const FunctionType>(arg->type)) {
-      // If we still have a bare function type at codegen time, it means
-      // the code specified a (top-level) function name.
-      // Since we made it past type checking, we should have only two
-      // possibilities for what kind of function is doing the invoking:
-      //
-      // 1) A C-linkage function which expects a bare function pointer.
-      // 2) A Foster function which expects a closure value.
-      bool passFunctionPointer = isPointerToCompatibleFnTy(expectedType, fnty);
-
-      std::cout << "Passing function to " << (passFunctionPointer ? "fn ptr" : "closure") << "\n";
-
-      if (passFunctionPointer) {
-      // Case 1 is simple; we just change the arg type to "function pointer"
-      // instead of "function value" and LLVM takes care of the rest.
-      //
-      // The only wrinkle is return value compatibility: we'd like to
-      // automatically generate a return-value-eating wrapper if we try
-      // to pass a function returning a value to a function expecting
-      // a procedure returning void.
-        if (const FunctionType* expectedFnTy = tryExtractCallableType(expectedType)) {
-          if (isVoid(expectedFnTy->getReturnType()) && !isVoid(fnty)) {
-            arg = getVoidReturningVersionOf(arg, fnty);
-            { TypecheckPass tp; arg->accept(&tp); }
-          }
-        }
-      } else {
-      // Case 2 is not so simple, since a closure code pointer must take the
-      // environment pointer as its first argument, and presumably the fn
-      // we want to invoke does not take an env pointer. Thus we need a pointer
-      // to a forwarding function, which acts as the opposite of a trampoline:
-      // instead of excising one (implicitly-added) parameter from a function
-      // signature, we add one (implicitly-ignored) parameter to the signature.
-      //
-      // The simplest approach is to lazily generate a "closure version" of any
-      // functions we see being passed directly by name; it would forward
-      // all parameters to the regular function, except for the env ptr.
-        ClosureAST* clo = new ClosureAST(getClosureVersionOf(arg, fnty));
-        clo->hasKnownEnvironment = true; // Empty by definition!
-        arg = clo;
-        { TypecheckPass tp; arg->accept(&tp); }
-      //
-      // One slightly more clever approach could use a trampoline to reduce
-      // code bloat. Instead of one "closure version" per function, we'd
-      // generate one "generic closure forwarder" per function type
-      // signature. The forwarder for a function G of type R (X, Y) would be
-      // of type R (R (X, Y)* nest, i8* env, X, Y). The body of the forwarder
-      // would simply call the nest function pointer with the provided params.
-      // The trampoline would embed the pointer to G, yielding a callable
-      // function of the desired type, R (i8* env, X, Y).
-      // This would have the additional benefit of working with anonymous
-      // function pointer values e.g. from a lookup table.
-      }
-
-      std::cout << "codegen CallAST arg " << (i-1) << "; argty " << *(arg->type)
-                << " vs fn arg ty " << *(FT->getContainedType(i)) << std::endl;
-    } else {
-      clo = dynamic_cast<ClosureAST*>(arg);
-    }
-
     arg->accept(this);
     Value* V = arg->value;
     if (!V) {
       std::cerr << "Error: null value for argument " << (i - 1) << " found in CallAST codegen!" << std::endl;
       return;
     }
-
-    if (clo && clo->isTrampolineVersion) {
-      std::cout << "Creating trampoline for closure; bitcasting to " << *expectedType << std::endl;
-      V = builder.CreateBitCast(getTrampolineForClosure(clo), expectedType, "trampfn");
-    }
+    
+    // LLVM will automatically convert a Function Value to a Pointer-to-Function,
+    // so we only have to handle non-trivial closure creation.
+    //std::cout << "codegen CallAST arg " << (i-1) << "; argty " << *(arg->type)
+    //          << " vs fn arg ty " << *(FT->getContainedType(i)) << std::endl;
 
     if (u != NULL) {
       unpackArgs(valArgs, V, FT); // Unpack (recursively) nested structs
@@ -799,14 +520,10 @@
     }
   }
 
-  if (true) {
+  if (false) {
     std::cout << "Creating call for AST {" << valArgs.size() << "} " << *base << std::endl;
     for (int i = 0; i < valArgs.size(); ++i) {
-<<<<<<< HEAD
-      std::cout << "\tAST arg " << i << ":\t" << *valArgs[i] << std::endl;
-=======
       llvm::errs() << "\t" << *valArgs[i] << "\n";
->>>>>>> 55c73efd
     }
   }
   
@@ -819,24 +536,16 @@
   // Temporary hack: if a function expects i8 and we have i1, manually convert
   tempHackExtendIntTypes(FT, valArgs);
   
-  std::cout << *FT <<  " ; " << isVoid(FT->getReturnType()) << std::endl;
-
-  if (isVoid(FT->getReturnType())) {
-    ast->value = builder.CreateCall(FV, valArgs.begin(), valArgs.end());
-  } else {
-    ast->value = builder.CreateCall(FV, valArgs.begin(), valArgs.end(), "calltmp");
-  }
-}
-
-bool isComposedOfIntLiterals(ExprAST* ast) {
-  for (int i = 0; i < ast->parts.size(); ++i) {
-    IntAST* v = dynamic_cast<IntAST*>(ast->parts[i]);
-    if (!v) { return false; }
-  }
-  return true;
-}
-
-llvm::GlobalVariable* getGlobalArrayVariable(SeqAST* body, const llvm::ArrayType* arrayType) {
+  ast->value = builder.CreateCall(FV, valArgs.begin(), valArgs.end(), "calltmp");
+}
+
+void CodegenPass::visit(ArrayExprAST* ast) {
+  if (ast->value != NULL) return;
+  
+  // Create array type
+  const llvm::ArrayType* arrayType = llvm::dyn_cast<llvm::ArrayType>(ast->type);
+  
+  module->addTypeName(freshName("arrayTy"), arrayType);
   using llvm::GlobalVariable;
   GlobalVariable* gvar = new GlobalVariable(*module,
     /*Type=*/         arrayType,
@@ -847,53 +556,38 @@
 
   // Constant Definitions
   std::vector<llvm::Constant*> arrayElements;
-
+  SeqAST* body = dynamic_cast<SeqAST*>(ast->parts[0]);
   for (int i = 0; i < body->parts.size(); ++i) {
     IntAST* v = dynamic_cast<IntAST*>(body->parts[i]);
     if (!v) {
       std::cerr << "Array initializer was not IntAST but instead " << *v << std::endl;
-      return NULL;
+      return;
     }
     
     ConstantInt* ci = llvm::dyn_cast<ConstantInt>(v->getConstantValue());
     if (!ci) {
       std::cerr << "Failed to cast array initializer value to ConstantInt" << std::endl;
-      return NULL;
+      return;
     }
     arrayElements.push_back(ci);
   }
   
   llvm::Constant* constArray = llvm::ConstantArray::get(arrayType, arrayElements);
   gvar->setInitializer(constArray);
-  return gvar;
-}
-
-void CodegenPass::visit(ArrayExprAST* ast) {
-  if (ast->value) return;
-
-  const llvm::ArrayType* arrayType = llvm::dyn_cast<llvm::ArrayType>(ast->type);
-  module->addTypeName(freshName("arrayTy"), arrayType);
-
-  SeqAST* body = dynamic_cast<SeqAST*>(ast->parts[0]);
-  if (body->parts.empty()) {
-    // No initializer
-    ast->value = builder.CreateAlloca(arrayType, 0, "noInitArr");
-    // TODO add call to memset
-  } else {
-    // Have initializers; are they constants?
-    if (isComposedOfIntLiterals(body)) {
-      ast->value = getGlobalArrayVariable(body, arrayType);
-    } else {
-      ast->value = builder.CreateAlloca(arrayType, 0, "initArr");
-      for (int i = 0; i < body->parts.size(); ++i) {
-        builder.CreateStore(body->parts[i]->value, getPointerToIndex(ast->value, i, "arrInit"));
-      }
-    }
-  }
+  
+  ast->value = gvar;
+}
+
+bool isComposedOfIntLiterals(ExprAST* ast) {
+  for (int i = 0; i < ast->parts.size(); ++i) {
+    IntAST* v = dynamic_cast<IntAST*>(ast->parts[i]);
+    if (!v) { return false; }
+  }
+  return true;
 }
 
 void CodegenPass::visit(SimdVectorAST* ast) {
-  if (ast->value) return;
+  if (ast->value != NULL) return;
   
   const llvm::VectorType* simdType = llvm::dyn_cast<const llvm::VectorType>(ast->type);
   
@@ -958,10 +652,8 @@
 }
 
 void CodegenPass::visit(TupleExprAST* ast) {
-  if (ast->value) return;
-  
-  std::cout << "CodegenPass visiting TupleExprAST " << ast << std::endl;
-
+  if (ast->value != NULL) return;
+  
   assert(ast->type != NULL);
 
   // Create struct type underlying tuple
@@ -973,7 +665,7 @@
   llvm::AllocaInst* pt = builder.CreateAlloca(tupleType, 0, "s");
   //llvm::Value* pt = emitMalloc(tupleType);
   
-
+  
   copyTupleTo(this, pt, ast);
   ast->value = pt;
 }
