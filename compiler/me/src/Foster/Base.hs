{-# LANGUAGE GADTs , StandaloneDeriving, BangPatterns #-}
-----------------------------------------------------------------------------
-- Copyright (c) 2011 Ben Karel. All rights reserved.
-- Use of this source code is governed by a BSD-style license that can be
-- found in the LICENSE.txt file or at http://eschew.org/txt/bsd.txt
-----------------------------------------------------------------------------

module Foster.Base where

import Prelude hiding ((<$>))

import Foster.Kind
import Foster.Output

import Data.IORef(IORef, readIORef, writeIORef)
import Data.Set as Set(Set, fromList, toList, difference, insert, empty, member,
                                      null, intersection)
import Data.Sequence as Seq(Seq, length, index, (><))
import Data.Map as Map(Map, fromListWith)
import Data.Set as Set(Set, unions)
import Data.List as List(replicate, intersperse)
import qualified Data.Graph as Graph(SCC(..), stronglyConnComp)

import Text.PrettyPrint.ANSI.Leijen
import qualified Text.PrettyPrint.ANSI.Leijen as PP
import qualified Data.Text as T
import qualified Data.ByteString as B

-- |||||||||||||||||||||||||||||||||||||||||||||||||||||||||||||||||

class Expr a where
    freeVars   :: a -> [T.Text]

class AExpr a where
    freeIdents   :: a -> Set Ident

class TExpr a t where
    freeTypedIds   :: a -> [TypedId t]

class TypedWith a t where
    typeOf :: a -> t

class IntSized t where
    intSizeOf :: t -> Int

class IntSizedBits t where
    intSizeBitsOf :: t -> IntSizeBits

-- |||||||||||||||||||||||||||||||||||||||||||||||||||||||||||||||||
data CompilesResult expr = CompilesResult (OutputOr expr)
type Uniq = Int
data CallConv = CCC | FastCC deriving (Eq, Show, Ord)
type LogInt = Int
data IntSizeBits = I1 | I8 | I16 | I32 | I64 | IWd | IDw -- Word/double-word
                 deriving (Eq, Show, Ord)

data ProcOrFunc   = FT_Proc | FT_Func  deriving (Show, Eq)
data RecStatus = YesRec | NotRec deriving (Eq, Ord, Show)
data VarNamespace = VarProc | VarLocal deriving Show
data TailQ = YesTail | NotTail deriving (Eq, Show)
data MayGC = GCUnknown String | MayGC | WillNotGC deriving (Eq, Show, Ord)
data SafetyGuarantee = SG_Static | SG_Dynamic | SG_Unsafe                   deriving (Show, Eq)
data ArrayIndex expr = ArrayIndex expr expr SourceRange
                                            SafetyGuarantee deriving (Show, Eq)

liftArrayIndexM f (ArrayIndex e1 e2 sr sg) = do
  e1' <- f e1 ; e2' <- f e2 ; return $ ArrayIndex e1' e2' sr sg

-- In contrast to meta type variables, the IORef for inferred types
-- can contain a sigma, not just a tau. See Typecheck.hs for details.
data Expected t = Infer (IORef t) | Check t

data TyVar = BoundTyVar  String SourceRange -- bound by a ForAll, that is
           | SkolemTyVar String Uniq Kind

data TypeFormal = TypeFormal String SourceRange Kind
typeFormalName (TypeFormal name _ _) = name

instance Eq  TypeFormal where (TypeFormal s1 _ k1) ==        (TypeFormal s2 _ k2) = (s1,k1) ==        (s2,k2)
instance Ord TypeFormal where (TypeFormal s1 _ k1) `compare` (TypeFormal s2 _ k2) = (s1,k1) `compare` (s2,k2)
instance Show TypeFormal where show (TypeFormal s _ k) = "(TypeFormal " ++ s ++ ":" ++ show k ++ ")"

convertTyFormal (TypeFormal name sr kind) = (BoundTyVar name sr, kind)

instance Kinded TypeFormal where
  kindOf (TypeFormal _ _ kind) = kind

instance Pretty TyVar where
  pretty (BoundTyVar name _) = text "'" <> text name
  pretty (SkolemTyVar name uniq _kind) = text "$" <> text name <> text ":" <> pretty uniq

instance Pretty t => Pretty (MetaTyVar t) where
  pretty m = parens $ text ((mtvDesc m) ++ "~" ++ show (mtvUniq m))

instance Pretty t => Show (MetaTyVar t) where
  show m = show (pretty m)

type Level = Int
data TVar t = Unbound Level | BoundTo t

data MTVQ = MTVSigma | MTVTau | MTVEffect deriving (Eq)
data MetaTyVar t = Meta { mtvConstraint :: MTVQ
                        , mtvDesc       :: String
                        , mtvUniq       :: Uniq
                        , mtvRef        :: IORef (TVar t)
                        }

descMTVQ MTVSigma  = "S"
descMTVQ MTVTau    = "R"
descMTVQ MTVEffect = "E"

mtvIsEffect mtv = mtvConstraint mtv == MTVEffect

childrenOfArrayIndex (ArrayIndex a b _ _) = [a, b]

briefCC CCC = "ccc"
briefCC FastCC = ""

boolGC  WillNotGC    = False
boolGC  MayGC        = True
boolGC (GCUnknown _) = True

-- |||||||||||||||||||||||||| Patterns ||||||||||||||||||||||||||{{{

data E_VarAST ty = VarAST { evarMaybeType :: Maybe ty
                          , evarName      :: T.Text }

data EPattern ty =
          EP_Wildcard     SourceRange
        | EP_Variable     SourceRange (E_VarAST ty)
        | EP_Ctor         SourceRange [EPattern ty] T.Text
        | EP_Bool         SourceRange Bool
        | EP_Int          SourceRange String
        | EP_Tuple        SourceRange [EPattern ty]
        | EP_Or           SourceRange [EPattern ty]

data PatternAtom ty =
          P_Wildcard      SourceRange ty
        | P_Variable      SourceRange (TypedId ty)
        | P_Bool          SourceRange ty Bool
        | P_Int           SourceRange ty LiteralInt

instance TypedWith (PatternAtom ty) ty where
  typeOf (P_Wildcard  _rng ty  ) = ty
  typeOf (P_Variable  _rng tid ) = tidType tid
  typeOf (P_Bool      _rng ty _) = ty
  typeOf (P_Int       _rng ty _) = ty

data Pattern ty =
          P_Atom         (PatternAtom ty)
        | P_Ctor          SourceRange ty [Pattern ty] (CtorInfo ty)
        | P_Tuple         SourceRange ty [Pattern ty]
        | P_Or            SourceRange ty [Pattern ty]

instance TypedWith (Pattern ty) ty where
 typeOf pattern = case pattern of
      P_Atom          atom -> typeOf atom
      P_Ctor  _rng ty _ _  -> ty
      P_Tuple _rng ty _    -> ty
      P_Or    _rng ty _    -> ty


data PatternRepr ty =
          PR_Atom         (PatternAtom ty)
        | PR_Ctor          SourceRange ty [PatternRepr ty] (LLCtorInfo ty)
        | PR_Tuple         SourceRange ty [PatternRepr ty]
        | PR_Or            SourceRange ty [PatternRepr ty]

instance TypedWith (PatternRepr ty) ty where
 typeOf pattern = case pattern of
      PR_Atom          atom -> typeOf atom
      PR_Ctor  _rng ty _ _  -> ty
      PR_Tuple _rng ty _    -> ty
      PR_Or    _rng ty _    -> ty

data PatternFlat ty =
          PF_Atom        (PatternAtom ty)
        | PF_Ctor         SourceRange ty [PatternAtom ty] (CtorInfo ty)
        | PF_Tuple        SourceRange ty [PatternAtom ty]

data CaseArm pat expr ty = CaseArm { caseArmPattern :: pat ty
                                   , caseArmBody    :: expr
                                   , caseArmGuard   :: Maybe expr
                                   , caseArmBindings:: [TypedId ty]
                                   , caseArmRange   :: SourceRange
                                   } deriving (Eq, Show)

caseArmExprs arm = [caseArmBody arm] ++ caseArmGuardList arm
  where
    caseArmGuardList (CaseArm _ _ Nothing  _ _) = []
    caseArmGuardList (CaseArm _ _ (Just e) _ _) = [e]

-- }}}||||||||||||||||||||||||||||||||||||||||||||||||||||||||||||||
-- |||||||||||||||||||||||| Effects |||||||||||||||||||||||||||||{{{
data EffectDecl ty = EffectDecl {
    effectDeclName      :: TypeFormal
  , effectDeclTyFormals :: [TypeFormal]
  , effectDeclCtors     :: [EffectCtor ty]
  , effectDeclRange     :: SourceRange
  }
  
data EffectCtor ty = EffectCtor {
    effectCtorAsData :: DataCtor ty
  , effectCtorOutput :: ty
}
-- }}}||||||||||||||||||||||||||||||||||||||||||||||||||||||||||||||
-- ||||||||||||||||||| Data Types |||||||||||||||||||||||||||||||{{{
data DataType ty = DataType {
    dataTypeName      :: TypeFormal
  , dataTypeTyFormals :: [TypeFormal]
  , dataTypeCtors     :: [DataCtor ty]
  , dataTypeIsForeign :: Bool
  , dataTypeRange     :: SourceRange
  }

-- CtorIds are created before typechecking.
-- They are used to identify/disambiguate constructors.
data CtorId       = CtorId { ctorTypeName :: DataTypeName
                           , ctorCtorName :: String
                           , ctorArity    :: Int
                           } deriving (Show, Eq, Ord)

data DataCtor ty = DataCtor { dataCtorName  :: CtorName
                            , dataCtorDTTyF :: [TypeFormal]
                            , dataCtorTypes :: [ty]
                            , dataCtorRepr  :: Maybe CtorRepr
                            , dataCtorLone  :: Bool
                            , dataCtorRange :: SourceRange
                            }

unDataCtorRepr :: Show ty => String -> DataCtor ty -> CtorRepr
unDataCtorRepr msg dc =
    case dataCtorRepr dc of
      Just repr -> repr
      Nothing -> error $ msg ++ "\n" ++ "Missing ctor repr for " ++ show dc

data CtorInfo ty = CtorInfo { ctorInfoId :: CtorId
                            , ctorInfoDc :: DataCtor ty
                            } deriving Show -- for Typecheck

-- We need to propagate the results of ctor analysis easily
-- to KNExpr (where we generate wrappers, which will be no-ops
-- for transparent constructors) and the backend (where we
-- will eventually implement occurrences as no-ops
-- for transparent constructors).

data LLCtorInfo ty = LLCtorInfo { ctorLLInfoId   :: CtorId
                                , ctorLLInfoRepr :: CtorRepr
                                , ctorLLInfoTys  :: [ty]
                                , ctorLLInfoLone :: Bool -- Only one ctor?
                                }
                     deriving (Show, Functor)

type CtorRep = (CtorId, CtorRepr)

type CtorName     = T.Text
type DataTypeName = String

data DataTypeSig  = DataTypeSig (Map CtorName CtorId)

-- Occurrences are generated in pattern matching (and pushed through to LLVM).
-- A pair (n, c) in an occurrence means "field n of the struct type for ctor c".
type FieldOfCtor ty = (Int, LLCtorInfo ty)
type Occurrence ty = [FieldOfCtor ty]

occType v occ = let
                   go ty [] [] = ty
                   go _ (k:offs) (tys:tyss)
                               = go (tys !! k) offs tyss
                   go ty offs tyss =
                        error $ "occType: " ++ show ty
                               ++ "; offs=" ++ show offs ++ "~~~" ++ show tyss

                   (offs, infos) = unzip occ
                in go (tidType v) offs (map ctorLLInfoTys infos)

-- Note that CtorRepr can only be created after typechecking,
-- because it depends on the result of kind (boxity) analysis.
--
data CtorRepr = CR_Default     Int -- tag via indirection through heap cell metadata
              | CR_Nullary     Int -- small integer stored in low tag bits of null pointer.
              | CR_Tagged      Int -- small integer stored in low tag bits of non-null pointer.
              | CR_Value   Integer -- no runtime indirection around given value (unboxed)
              | CR_Transparent     -- no runtime indirection around wrapped value (boxed)
              | CR_TransparentU    -- no runtime indirection around wrapped value (unboxed)
                deriving (Eq, Show, Ord)

-- }}}||||||||||||||||||||||||||||||||||||||||||||||||||||||||||||||
-- ||||||||||||||||||| Literals |||||||||||||||||||||||||||||||||{{{
data Literal = LitInt   !LiteralInt
             | LitFloat !LiteralFloat
             | LitText  !T.Text
             | LitBool  !Bool
             | LitByteArray !B.ByteString
             deriving (Show, Eq)

data LiteralInt = LiteralInt { litIntValue   :: !Integer
                             , litIntMinBits :: !Int
                             , litIntText    :: !String
                             , litIntBase    :: !Int
                             } deriving (Show, Eq)

data LiteralFloat = LiteralFloat { litFloatValue   :: !Double
                                 , litFloatText    :: !String
                                 } deriving (Show, Eq)

powersOfTwo = [2^k | k <- [1..]]

mkLiteralIntWithTextAndBase integerValue originalText base =
  LiteralInt     integerValue activeBits originalText base
    where
        activeBits =
             if integerValue == -2147483648 then 32 -- handle edge cases directly
               else if integerValue == -9223372036854775808 then 64
                 else bitLengthOf (abs integerValue) + signOf integerValue
        bitLengthOf n = go 1 powersOfTwo where
                        go k (pow2k:pows) = if n < pow2k then k else go (k+1) pows
                        go _ [] = error "bitLengthOf invariant violated"
        signOf x = if x < 0 then 1 else 0

instance Pretty Literal where
  pretty (LitInt int) = red     $ text (litIntText int)
  pretty (LitFloat f) = dullred $ text (litFloatText f)
  pretty (LitText  t) =  dquotes (text $ T.unpack t)
  pretty (LitBool  b) =           text (if b then "True" else "False")
  pretty (LitByteArray b) = text "b" <> dquotes (text $ show b)

data WholeProgramAST expr ty = WholeProgramAST {
          programASTmodules    :: [ModuleAST expr ty]
     }

data IsForeignDecl = NotForeign | IsForeign String deriving Show
data ToplevelItem expr ty =
      ToplevelDecl !(String, ty, IsForeignDecl)
    | ToplevelDefn !(String, expr ty)
    | ToplevelData !(DataType ty)
    | ToplevelEffect !(EffectDecl ty)

data ModuleAST expr ty = ModuleAST {
          moduleASThash        :: !String
        , moduleASTincludes    :: ![ (T.Text, T.Text) ]
        , moduleASTitems       :: ![ToplevelItem expr ty]
        , moduleASTsourceLines :: !SourceLines
        , moduleASTprimTypes   :: ![DataType ty]
     }

moduleASTdataTypes m = [dt | ToplevelData dt <- moduleASTitems m]
moduleASTdecls     m = [de | ToplevelDecl de <- moduleASTitems m]
moduleASTeffects   m = [ef | ToplevelEffect ef <- moduleASTitems m]

data Fn rec expr ty
                = Fn { fnVar   :: TypedId ty
                     , fnVars  :: [TypedId ty]
                     , fnBody  :: expr
                     , fnIsRec :: rec
                     , fnAnnot :: ExprAnnot
                     } deriving Show -- For KNExpr and KSmallstep

fnType :: Fn r e t -> t
fnType fn = tidType $ fnVar fn

fnIdent fn = tidIdent $ fnVar fn

-- A function is recursive if any of the program-level identifiers
-- from the SCC it is bound in appears free in its body.
computeIsFnRec' fnFreeIds ids =
  if Set.null (Set.intersection fnFreeIds (Set.fromList ids)) then NotRec else YesRec

data ModuleIL expr ty = ModuleIL {
          moduleILbody        :: expr
        , moduleILdecls       :: [(String, ty, IsForeignDecl)]
        , moduleILdataTypes   :: [DataType ty]
        , moduleILprimTypes   :: [DataType ty]
        , moduleILeffectDecls :: [EffectDecl ty]
        , moduleILsourceLines :: SourceLines
     }

data ToplevelBinding ty = TopBindArray Ident ty [Literal]
                        | TopBindLiteral Ident ty Literal
                        | TopBindTuple   Ident ty [Ident]
                        | TopBindAppCtor Ident ty (CtorId, CtorRepr) [Ident]

-- }}}||||||||||||||||||||||||||||||||||||||||||||||||||||||||||||||
-- ||||||||||||||||||||||| Source Ranges ||||||||||||||||||||||||{{{

-- Note: sourceRangeLines is *all* lines, not just those in the range.
data SourceRange = SourceRange { sourceRangeStartLine :: {-# UNPACK #-} !Int
                               , sourceRangeStartCol  :: {-# UNPACK #-} !Int
                               , sourceRangeEndLine   :: {-# UNPACK #-} !Int
                               , sourceRangeEndCol    :: {-# UNPACK #-} !Int
                               , sourceRangeLines :: !SourceLines
                               , sourceRangeFile  :: !(Maybe String)
                               }
                  | MissingSourceRange !String

instance Eq SourceRange where
  (MissingSourceRange s1) == (MissingSourceRange s2) = s1 == s2
  (SourceRange a b c d _ f1) == (SourceRange w x y z _ f2) = (a, b, c, d, f1) == (w, x, y, z, f2)
  _ == _ = False

class SourceRanged a
  where rangeOf :: a -> SourceRange

-- Used in ProtobufFE and Typecheck.hs.
rangeSpanOf :: SourceRanged a => SourceRange -> [a] -> SourceRange
rangeSpanOf defaultRange ranged =
    let ranges = map rangeOf ranged in
    rangeUnions defaultRange ranges

rangeUnions defaultRange allRanges = rsp defaultRange [r | r@(SourceRange _ _ _ _ _ _) <- allRanges]
  where rsp defaultRange [] = defaultRange
        rsp __ ranges@(b:_) = SourceRange (sourceRangeStartLine b)
                                          (sourceRangeStartCol  b)
                                          (sourceRangeEndLine $ last ranges)
                                          (sourceRangeEndCol  $ last ranges)
                                          (sourceRangeLines b)
                                          (sourceRangeFile  b)

sourceLineStart :: SourceRange -> String
sourceLineStart (MissingSourceRange s) = "<missing range: " ++ s ++ ">"
sourceLineStart (SourceRange _ _ _ _ _lines Nothing) = "<unknown file>"
sourceLineStart (SourceRange bline bcol _ _ _lines (Just filepath)) =
    filepath ++ ":" ++ show bline ++ ":" ++ show bcol

prettyWithLineNumbers :: SourceRange -> Doc
prettyWithLineNumbers (MissingSourceRange s) = text $ "<missing range: " ++ s ++ ">"
prettyWithLineNumbers (SourceRange bline bcol eline ecol lines _filepath) =
        line <> showSourceLinesNumbered bline bcol eline ecol lines <> line

showSourceRange :: SourceRange -> String
showSourceRange (MissingSourceRange s) = "<missing range: " ++ s ++ ">"
showSourceRange (SourceRange bline bcol eline ecol lines _filepath) =
         "\n" ++ showSourceLines bline bcol eline ecol lines ++ "\n"

prettySourceRangeInfo :: SourceRange -> Doc
prettySourceRangeInfo (MissingSourceRange s) = text $ "<missing range: " ++ s ++ ">"
prettySourceRangeInfo (SourceRange bline bcol _eline _ecol _lines mb_filepath) =
  let path = case mb_filepath of Nothing -> "<missing source file path>"
                                 Just fp -> fp in
  text path <> text ":" <> pretty (bline + 1) <> text ":" <> pretty bcol

highlightFirstLineDoc :: SourceRange -> Doc
highlightFirstLineDoc (MissingSourceRange s) = text $ "<missing range: " ++ s ++ ">"
highlightFirstLineDoc (SourceRange bline bcol eline ecol lines _filepath) =
    line <> highlightLineDoc bline bcol fcol lines <> line
      where fcol  = if bline == eline then ecol else Prelude.length lineb
            lineb = sourceLine lines bline

highlightFirstLine :: SourceRange -> String
highlightFirstLine (MissingSourceRange s) = "<missing range: " ++ s ++ ">"
highlightFirstLine (SourceRange bline bcol eline ecol lines _filepath) =
    "\n" ++ highlightLine bline bcol fcol lines ++ "\n"
      where fcol  = if lineb == linee then ecol else Prelude.length lineb
            lineb = sourceLine lines bline
            linee = sourceLine lines eline

-- If a single line is specified, show it with highlighting;
-- otherwise, show the lines spanning the two locations (inclusive).
highlightLine line bcol ecol lines =
    joinWith "\n" [sourceLine lines line, highlightLineRange bcol ecol]

highlightLineDoc line bcol ecol lines =
    vcat [text $ sourceLine lines line, text $ highlightLineRange bcol ecol]

-- If a single line is specified, show it with highlighting;
-- otherwise, show the lines spanning the two locations (inclusive).
showSourceLines bline bcol eline ecol lines =
    if bline == eline
        then joinWith "\n" [sourceLine lines bline, highlightLineRange bcol ecol]
        else joinWith "\n" [sourceLine lines n | n <- [bline..eline]]

showSourceLinesNumbered bline bcol eline ecol lines =
    if bline == eline
        then vsep [sourceLineNumbered lines bline
                  ,lineNumberPadding <> text (highlightLineRange bcol ecol)]
        else vsep [sourceLineNumbered lines n | n <- [bline..eline]]

-- Generates a string of spaces and twiddles which underlines
-- a given range of characters.
highlightLineRange :: Int -> Int -> String
highlightLineRange bcol ecol =
    let len = ecol - bcol in
    if len <= 0
        then ""
        else (List.replicate bcol ' ') ++ (List.replicate len '~')

reprSourceRange (MissingSourceRange s) = text "(MissingSourceRange " <> text s <> text ")"
reprSourceRange (SourceRange bline bcol eline ecol _lines _filepath) =
  parens (text "SourceRange" <+> pretty bline <+> pretty bcol <+> pretty eline
                             <+> pretty ecol <+> pretty _filepath)

data SourceLines = SourceLines !(Seq T.Text)

appendSourceLines (SourceLines s1) (SourceLines s2) = SourceLines (s1 >< s2)

sourceLine :: SourceLines -> Int -> String
sourceLine (SourceLines seq) n =
    if n < 0 || Seq.length seq <= n
        then "<no line " ++ show n ++ " of "
                         ++ (show $ Seq.length seq) ++ ">"
        else (T.unpack $ Seq.index seq n)

sourceLineNumbered :: SourceLines -> Int -> Doc
sourceLineNumbered (SourceLines seq) n =
    fill 8 (pretty (n + 1) <> text ":") <> text (T.unpack $ Seq.index seq n)

lineNumberPadding = fill 8 PP.empty

data Formatting = Comment    {-SourceRange-} String
                | BlankLine
                deriving Show

data ExprAnnot = ExprAnnot
                        [Formatting] -- preceding comments and/or blank lines.
                        SourceRange  -- range of bare expr not incl. formatting.
                        [Formatting] -- trailing comments and/or blank lines.

annotForRange sr = ExprAnnot [] sr []

instance SourceRanged ExprAnnot where rangeOf (ExprAnnot _ rng _) = rng

instance Show ExprAnnot where show (ExprAnnot _ rng _) = show rng

data AllocationSource = AllocationSource String SourceRange deriving (Show, Eq)


data Comments = C { leading :: [Formatting], trailing :: [Formatting] } deriving Show
annotComments (ExprAnnot l _ t) = C l t

showComments (C [] []) = ""
showComments other     = " ... " ++ show other


-- }}}||||||||||||||||||||||||||||||||||||||||||||||||||||||||||||||
-- ||||||||||||||||||||| Structured Things ||||||||||||||||||||||{{{

class Structured a where
    childrenOf :: a -> [a]

class Summarizable a where
    textOf     :: a -> Int -> Doc

-- Builds trees like this:
-- AnnSeq        :: i32
-- ├─AnnCall       :: i32
-- │ ├─AnnVar       expect_i32 :: ((i32) -> i32)
-- │ └─AnnTuple
-- │   └─AnnInt       999999 :: i32

showStructure :: (Summarizable a, Structured a) => a -> Doc
showStructure e = showStructureP e "" False
  where
    showStructureP :: (Summarizable b, Structured b) => b -> String -> Bool -> Doc
    showStructureP e prefix isLast =
        let children = childrenOf e in
        let thisIndent = prefix ++ (if isLast then "└─" else "├─") in
        let nextIndent = prefix ++ (if isLast then "  " else "│ ") in
        let padding = max 6 (60 - Prelude.length thisIndent) in
        -- [ (child, index, numchildren) ]
        let childpairs = Prelude.zip3 children [1..]
                               (Prelude.repeat (Prelude.length children)) in
        let childlines = map (\(c, n, l) ->
                                showStructureP c nextIndent (n == l))
                             childpairs in
        text thisIndent <> textOf e padding <> line
                                     <> (Prelude.foldl (<>) PP.empty childlines)

-- }}}||||||||||||||||||||||||||||||||||||||||||||||||||||||||||||||
-- ||||||||||||||||||||||||| Utilities ||||||||||||||||||||||||||{{{

concatMapM f vs = do vs' <- mapM f vs ; return $ concat vs'

mapMaybeM :: (Monad m) => (a -> m b) -> Maybe a -> m (Maybe b)
mapMaybeM _ Nothing = return Nothing
mapMaybeM f (Just x) = f x >>= return . Just

-- | Does what it says on the tin: monadic foldl'
foldlM :: (Monad m) => (a -> b -> m a) -> a -> [b] -> m a
foldlM _ a      [] = return a
foldlM f a1 (b:bs) = do
    a2  <- f a1 b
    foldlM f a2 bs

-- | Does what it says on the tin: monadically combines a map and a fold,
-- | threading state through.
mapFoldM :: (Monad m) => [a] -> b ->
                         (a  -> b -> m ([c], b))
                                  -> m ([c], b)
mapFoldM []     b  _ = return ([], b)
mapFoldM (x:xs) b1 f = do
    (cs1, b2) <- f x b1
    (cs2, b3) <- mapFoldM xs b2 f
    return (cs1 ++ cs2, b3)

-- | A monadic left scan; used for accumulating intermediate optimized versions.
scanlM :: Monad m => (a -> b -> m a) -> a -> [b] -> m [a]
scanlM f z ls = do zs <- case ls of []   -> do return []
                                    x:xs -> do z' <- f z x
                                               scanlM f z' xs
                   return $ z : zs

mapFoldM' :: (Monad m) => [a] -> b ->
                          (a  -> b -> m ( c,  b))
                                   -> m ([c], b)
mapFoldM' []     b  _ = return ([], b)
mapFoldM' (x:xs) b1 f = do
    (c1,  b2) <- f x b1
    (cs2, b3) <- mapFoldM' xs b2 f
    return (c1 : cs2, b3)

combinedFreeIdents :: AExpr a => [a] -> Set Ident
combinedFreeIdents xs = Set.unions $ map freeIdents xs

caseArmFreeIds arm =
   combinedFreeIdents (caseArmExprs arm) `sans`
        map tidIdent  (caseArmBindings arm)

sans :: Ord a => Set a -> [a] -> Set a
sans base toremove = Set.difference base $ Set.fromList toremove

butnot :: Ord a => [a] -> [a] -> [a]
butnot bs zs =
    let sbs = Set.fromList bs in
    let szs = Set.fromList zs in
    Set.toList (Set.difference sbs szs)

(|>) :: a -> (a -> b) -> b
x |> f = f x

infixl 1 |>

removeDuplicates :: Ord a => [a] -> [a]
removeDuplicates xs = xs |> Set.fromList |> Set.toList

detectDuplicates :: Ord a => [a] -> [a]
detectDuplicates xs = go xs Set.empty Set.empty
  where go []    _seen dups = Set.toList dups
        go (x:xs) seen dups =
          if Set.member x seen then go xs seen (Set.insert x dups)
                               else go xs (Set.insert x seen) dups


newtype CDPair a b = CDPair (a, b)
instance Ord b => Ord (CDPair a b) where
  compare (CDPair (_, b1)) (CDPair (_, b2)) = compare b1 b2

instance Eq b => Eq (CDPair a b) where
  (==) (CDPair (_, b1)) (CDPair (_, b2)) = (==) b1 b2

-- Returns a list of lists-of-duplicates (in unspecified order).
-- For example, collectDuplicatesBy id [1,2,3,2,1]
--                    woudld be (equiv to) [[1,1],[2,2]]
collectDuplicatesBy :: Ord b => (a -> b) -> [a] -> [[a]]
collectDuplicatesBy f items =
  let pairs = [CDPair (a, f a) | a <- items] in
  let dupPairs = detectDuplicates pairs in
  let itemsEquivTo b = [x | CDPair (x, y) <- pairs, b == y] in
  [ itemsEquivTo b | CDPair (_, b) <- dupPairs]

joinWith :: String -> [String] -> String
joinWith _ [] = ""
joinWith s ss = foldr1 (++) (intersperse s ss)

prependedTo :: String -> T.Text -> T.Text
prependedTo str txt = T.pack str `T.append` txt

-- Re-implement strict version of modifyIORef for compatibility with
-- older implementations of the Haskell base library.
modIORef' r f = do
  v <- readIORef r
  let ! v' = f v
  writeIORef r v'

liftMaybe :: Monad m => (a -> m b) -> Maybe a -> m (Maybe b)
liftMaybe _ Nothing = return Nothing
liftMaybe f (Just a) = do b <- f a ; return $ Just b

-- Like Map.fromList, but retains every value.
mapAllFromList :: Ord k => [(k, a)] -> Map k [a]
mapAllFromList pairs =
  Map.fromListWith (++) (map (\(k,a) -> (k, [a])) pairs)

data ArrayEntry e = AE_Int ExprAnnot String
                  | AE_Expr e
                  deriving Show

liftArrayEntryM :: Monad m => (a -> m b) -> ArrayEntry a -> m (ArrayEntry b)
liftArrayEntryM action ei =
  case ei of AE_Int a s -> return (AE_Int a s)
             AE_Expr e  -> action e >>= return . AE_Expr

mapRight :: (a -> b) -> [Either x a] -> [Either x b]
mapRight action lst = map (\ei -> case ei of Left x -> Left x
                                             Right a -> Right $ action a) lst

mapRightM :: Monad m => (a -> m b) -> [Either x a] -> m [Either x b]
mapRightM action lst = mapM (\ei -> case ei of Left x -> return (Left x)
                                               Right a -> action a >>= return . Right) lst

zipTogether :: [a] -> [b] -> [(Maybe a, Maybe b)]
zipTogether []     []     = []
zipTogether (x:xs) []     = (Just x, Nothing) : zipTogether xs []
zipTogether []     (y:ys) = (Nothing, Just y) : zipTogether [] ys
zipTogether (x:xs) (y:ys) = (Just x,  Just y) : zipTogether xs ys

whenNotM cond action = do b <- cond ; if b then return () else action
-- }}}||||||||||||||||||||||||||||||||||||||||||||||||||||||||||||||
-- |||||||||||||||||||||||||| Idents |||||||||||||||||||||||||||{{{

identPrefix :: Ident -> T.Text
identPrefix (GlobalSymbol name _) = name
identPrefix (Ident name _)        = name

<<<<<<< HEAD
data Ident = Ident        !T.Text {-# UNPACK #-} !Uniq
=======
data Ident = Ident        !T.Text  {-# UNPACK #-} !Uniq
>>>>>>> 2dc5fa98
           | GlobalSymbol !T.Text !MaybeRename

data MaybeRename = NoRename | RenameTo T.Text deriving Show

fmapIdent :: (T.Text -> T.Text) -> Ident -> Ident
fmapIdent tt (Ident t u)          = Ident        (tt t) u
fmapIdent tt (GlobalSymbol t alt) = GlobalSymbol (tt t) alt

data TypedId ty = TypedId { tidType :: ty, tidIdent :: Ident }

prettyIdent i@(GlobalSymbol _ NoRename) = text "G:" <> text (show i)
prettyIdent i@(GlobalSymbol _ (RenameTo alt)) = text "G:" <> text (show i ++ " ~> " ++ show alt)
prettyIdent i = text (show i)

prettyId (TypedId _ i) = prettyIdent i
prettyTypedId (TypedId t i) = prettyIdent i <> text " :: " <> pretty t

-- Handler expressions pre-allocate the ids that will be bound for the `resume` functions
-- during typechecking; they must be kept around to be used during handler compilation.
type ResumeIds = (Ident, Ident)

data FosterPrim ty = NamedPrim (TypedId ty) -- invariant: global symbol
                   | PrimOp { ilPrimOpName :: String
                            , ilPrimOpType :: ty }
                   | PrimIntTrunc IntSizeBits IntSizeBits -- from, to
                   | CoroPrim  CoroPrim ty ty
                   | PrimInlineAsm ty T.Text T.Text Bool
                   | LookupEffectHandler Uniq

data CoroPrim = CoroCreate | CoroInvoke | CoroYield | CoroParent | CoroIsDead deriving (Show, Eq)

-- TODO distinguish stable pointers from lively pointers?
--      stable-pointer-bit at compile time or runtime?
-- TODO other allocation zones? -- refcounted heap, thread-local heap,
--                                 C/malloc/free heap,
--                                 type-specific heaps, etc, etc...
data AllocMemRegion = MemRegionStack
                    | MemRegionGlobalData
                    | MemRegionGlobalHeap deriving (Show, Eq)

memRegionMayGC :: AllocMemRegion -> MayGC
memRegionMayGC MemRegionStack = WillNotGC
memRegionMayGC MemRegionGlobalHeap = MayGC
memRegionMayGC MemRegionGlobalData = WillNotGC

data AllocInfo t = AllocInfo { allocType      :: t
                             , allocRegion    :: AllocMemRegion
                             , allocTypeName  :: String
                             , allocCtorRepr  :: Maybe CtorRepr
                             , allocArraySize :: Maybe (TypedId t)
                             , allocSite      :: String
                             , allocZeroInit  :: ZeroInit
                             }

data ZeroInit = DoZeroInit | NoZeroInit deriving (Show, Eq)

type MayGCConstraint = (MayGC -- at most one direct constraint
                       ,Set.Set Ident) --any # of indirect constraints
type MayGCConstraints = Map Ident MayGCConstraint

-- }}}||||||||||||||||||||||||||||||||||||||||||||||||||||||||||||||
-- {{{ Split up a sequence of function bindings into minimal SCCs.
mkFunctionSCCs :: AExpr fn => [Ident] -> [fn] -> expr -> (fn -> Bool -> fn) ->
                             ([Ident] -> [fn] -> expr -> expr) -> expr
mkFunctionSCCs []  []  body _ k = k [] [] body
mkFunctionSCCs ids fns body recMarker k =
  let idset    = Set.fromList ids
      fnids fn = Set.toList $ Set.intersection (freeIdents fn) idset
      callGraphList = map (\(id, fn) -> ((fn, id), id, fnids fn)) (zip ids fns)
      theSCCs       = Graph.stronglyConnComp callGraphList
  in foldr (\scc body ->
          let mkFuns ids fns = k ids fns body in
          case scc of
                Graph.AcyclicSCC (fn, id) -> mkFuns [id] [recMarker fn False]
                Graph.CyclicSCC fnids ->     mkFuns ids fns'
                                              where fns' = map (\fn -> recMarker fn True) fns
                                                    (fns, ids) = unzip fnids
         ) body theSCCs
-- }}}||||||||||||||||||||||||||||||||||||||||||||||||||||||||||||||
-- ||||||||||||||||||||||||| Instance Helpers |||||||||||||||||||{{{
caseArmFreeVars (CaseArm epat body guard _ _) =
  (freeVars body ++ freeVars guard) `butnot` epatBoundNames epat

epatBoundNames :: EPattern ty -> [T.Text]
epatBoundNames epat =
  case epat of
    EP_Wildcard {}        -> []
    EP_Variable _rng evar -> [evarName evar]
    EP_Ctor     _r pats _ -> concatMap epatBoundNames pats
    EP_Bool     {}        -> []
    EP_Int      {}        -> []
    EP_Or       _rng pats -> concatMap epatBoundNames pats |> removeDuplicates
    EP_Tuple    _rng pats -> concatMap epatBoundNames pats
-- }}}||||||||||||||||||||||||||||||||||||||||||||||||||||||||||||||
-- ||||||||||||||||||||||||| Instances ||||||||||||||||||||||||||{{{
instance Expr expr => Expr (CaseArm EPattern expr ty) where
  freeVars = caseArmFreeVars

instance Expr e => Expr (Maybe e) where
  freeVars Nothing = []
  freeVars (Just e) = freeVars e

instance Expr (EPattern ty) where
  freeVars = epatBoundNames

instance AExpr body => AExpr (Fn recStatus body t) where
  freeIdents f = freeIdentsFn (fnBody f) (fnVars f)

freeIdentsFn :: AExpr body => body -> [TypedId t] -> Set Ident
freeIdentsFn body vars = freeIdents body `sans` map tidIdent vars

instance IntSized IntSizeBits
 where
       intSizeOf I1 = 1
       intSizeOf I8 = 8
       intSizeOf I16 = 16
       intSizeOf I32 = 32
       intSizeOf I64 = 64
       intSizeOf IWd = 32 -- TODO this is hacky =/
       intSizeOf IDw = 64

instance Pretty IntSizeBits    where pretty IWd = text "Word"
                                     pretty IDw = text "WordX2"
                                     pretty I1 = text "Bool"
                                     pretty i  = text ("Int" ++ show (intSizeOf i))
instance Pretty Ident          where pretty id = prettyIdent id --text (show id)
instance Pretty t => Pretty (TypedId t)
                               where pretty tid = pretty (tidIdent tid)
instance SourceRanged expr => Pretty (CompilesResult expr)
                               where pretty cr = text (show cr)

instance SourceRanged (Fn r e t) where rangeOf fn = rangeOf (fnAnnot fn)

instance SourceRanged (EPattern ty) where
  rangeOf epat =
    case  epat  of
          EP_Wildcard     rng     -> rng
          EP_Variable     rng _   -> rng
          EP_Ctor         rng _ _ -> rng
          EP_Bool         rng _ -> rng
          EP_Int          rng _ -> rng
          EP_Tuple        rng _ -> rng
          EP_Or           rng _ -> rng

deriving instance (Show ty) => Show (DataType ty)
deriving instance (Show ty) => Show (DataCtor ty)

instance Ord Ident where compare = compareIdents

pick t NoRename = t
pick _ (RenameTo t) = t

-- Give a distinct name to the Ord instance so that profiles get a more informative name.
{-compareIdents (GlobalSymbol t1 alt1)
              (GlobalSymbol t2 alt2) = compare (pick t1 alt1) (pick t2 alt2)
              -}
compareIdents (GlobalSymbol _ (RenameTo alt1))
              (GlobalSymbol _ (RenameTo alt2)) = compare alt1 alt2
compareIdents (GlobalSymbol t1 _)
              (GlobalSymbol t2 _) = compare t1 t2
<<<<<<< HEAD
compareIdents (Ident t1 u1)     (Ident t2 u2)     = {-case compare u1 u2 of
=======
compareIdents (Ident t1 u1)     (Ident t2 u2)     = compare u1 u2
                                                    {-case compare u1 u2 of
>>>>>>> 2dc5fa98
                                                      EQ -> let rv = compare t1 t2 in
                                                            if rv == EQ then rv else
                                                                error $ "Uniq ident failure! " ++ show ((Ident t1 u1) ,  (Ident t2 u2) )
                                                      cr -> cr-}
<<<<<<< HEAD
                                                     compare u1 u2
=======
>>>>>>> 2dc5fa98
compareIdents (GlobalSymbol _ _)  (Ident _  _ )    = LT
compareIdents (Ident _ _)       (GlobalSymbol _ _) = GT

instance Eq Ident where
    (GlobalSymbol t1 alt1) == (GlobalSymbol t2 alt2) = pick t1 alt1 == pick t2 alt2
<<<<<<< HEAD
    (Ident t1 u1)     == (Ident t2 u2) = u1 == u2 {- && t1 == t2-}
=======
    (Ident t1 u1)     == (Ident t2 u2) = u1 == u2 {-&& t1 == t2-}
>>>>>>> 2dc5fa98
    _ == _ = False

instance Show Ident where
    show (Ident name number)   = T.unpack name ++ "!" ++ show number
    show (GlobalSymbol name (RenameTo alt)) = T.unpack name ++ "~>" ++ T.unpack alt
    show (GlobalSymbol name _) = T.unpack name

instance Eq (TypedId t) where
       (==) (TypedId _ a) (TypedId _ b) = (==) a b

instance Ord (TypedId t) where
    compare (TypedId _ a) (TypedId _ b) = compareIdents a b

instance (Show ty) => Show (TypedId ty)
  where show (TypedId ty id) = show id ++ " :: " ++ show ty

instance Eq TyVar where
  BoundTyVar s1 _    == BoundTyVar s2 _    = s1 == s2
  SkolemTyVar _ u1 _ == SkolemTyVar _ u2 _ = u1 == u2
  _ == _ = False

instance Ord TyVar where
  BoundTyVar s1 _    `compare` BoundTyVar s2 _    = s1 `compare` s2
  SkolemTyVar _ u1 _ `compare` SkolemTyVar _ u2 _ = u1 `compare` u2
  BoundTyVar s1 _    `compare` SkolemTyVar s2 _ _ = s1 `compare` s2
  SkolemTyVar s1 _ _ `compare` BoundTyVar s2 _    = s1 `compare` s2

prettyOccurrence v occ = pretty v <> text "/" <> pretty (map fst occ)

instance Show TyVar where
    show (BoundTyVar x _) = "'" ++ x
    show (SkolemTyVar x u k) = "$" ++ x ++ "." ++ show u ++ "::" ++ show k

instance Show SourceRange where
    show _ = "<...source range...>"

instance (SourceRanged expr) => Show (CompilesResult expr) where
  show (CompilesResult (OK e))     = show (rangeOf e)
  show (CompilesResult (Errors _)) = "<...invalid term...>"

instance Show (PatternAtom ty) where
  show (P_Wildcard _ _)            = "P_Wildcard"
  show (P_Variable _ v)            = "P_Variable " ++ show (tidIdent v)
  show (P_Bool     _ _ b)          = "P_Bool     " ++ show b
  show (P_Int      _ _ i)          = "P_Int      " ++ show (litIntText i)

instance Show (Pattern ty) where
  show (P_Atom atom) = show atom
  show (P_Ctor     _ _ _pats ctor) = "P_Ctor     " ++ show (ctorInfoId ctor)
  show (P_Tuple    _ _ pats)       = "P_Tuple    " ++ show pats
  show (P_Or       _ _ pats)       = "P_Or       " ++ show pats

instance Show (PatternFlat ty) where
  show (PF_Atom atom) = show atom
  show (PF_Ctor     _ _ _pats ctor) = "PF_Ctor     " ++ show (ctorInfoId ctor)
  show (PF_Tuple    _ _ pats)       = "PF_Tuple    " ++ show pats

instance Show (PatternRepr ty) where
  show (PR_Atom atom) = show atom
  show (PR_Ctor     _ _ _pats ctor) = "PR_Ctor     " ++ show (ctorLLInfoId ctor)
  show (PR_Tuple    _ _ pats)       = "PR_Tuple    " ++ show pats
  show (PR_Or       _ _ pats)       = "PR_Or       " ++ show pats

instance Pretty t => Pretty (Pattern t) where
  pretty p =
    case p of
        P_Atom          atom              -> pretty atom
        P_Ctor          _rng _ty pats cid -> parens (text "$" <> text (ctorCtorName $ ctorInfoId cid) <+> (hsep $ map pretty pats))
        P_Tuple         _rng _ty pats     -> parens (hsep $ punctuate comma (map pretty pats))
        P_Or            _rng _ty pats     -> parens (hsep $ punctuate (text " or ") (map pretty pats))

instance Pretty t => Pretty (PatternAtom t) where
  pretty p =
    case p of
        P_Wildcard      _rng _ty          -> text "_"
        P_Variable      _rng tid          -> text (show . tidIdent $ tid)
        P_Bool          _rng _ty b        -> text $ if b then "True" else "False"
        P_Int           _rng _ty li       -> text (litIntText li)

instance Pretty t => Pretty (PatternRepr t) where
  pretty p =
    case p of
        PR_Atom          atom              -> pretty atom
        PR_Ctor          _rng _ty pats cid -> parens (text "$" <> text (ctorCtorName $ ctorLLInfoId cid) <+> (hsep $ map pretty pats))
        PR_Tuple         _rng _ty pats     -> parens (hsep $ punctuate comma (map pretty pats))
        PR_Or            _rng _ty pats     -> parens (hsep $ punctuate (text " or ") (map pretty pats))

instance Show ty => Show (EPattern ty) where
  show (EP_Wildcard _)            = "EP_Wildcard"
  show (EP_Variable _ v)          = "EP_Variable " ++ show v
  show (EP_Ctor     _ _pats ctor) = "EP_Ctor     " ++ show ctor
  show (EP_Bool     _ b)          = "EP_Bool     " ++ show b
  show (EP_Int      _ str)        = "EP_Int      " ++ str
  show (EP_Tuple    _ pats)       = "EP_Tuple    " ++ show pats
  show (EP_Or       _ pats)       = "EP_Or       " ++ show pats

instance Pretty ty => Pretty (EPattern ty) where
  pretty (EP_Wildcard _)            = text "_"
  pretty (EP_Variable _ v)          = pretty v
  pretty (EP_Ctor     _ pats ctor)  = text "$" <> text (T.unpack ctor) <+> hsep (map pretty pats)
  pretty (EP_Bool     _ b)          = pretty b
  pretty (EP_Int      _ str)        = text str
  pretty (EP_Tuple    _ pats)       = tupled $ map pretty pats
  pretty (EP_Or       _ pats)       = parens (hsep $ punctuate (text " or ") (map pretty pats))

instance Pretty ty => Pretty (E_VarAST ty) where
  pretty (VarAST (Just ty) txt) = text (T.unpack txt) <+> text "::" <+> pretty ty
  pretty (VarAST Nothing   txt) = text (T.unpack txt)

instance Pretty t => Pretty (FosterPrim t) where
  pretty (NamedPrim (TypedId _ i)) = text (show i)
  pretty (PrimOp nm _ty) = text nm
  pretty (PrimIntTrunc frm to) = text ("trunc from " ++ show frm ++ " to " ++ show to)
  pretty (CoroPrim c t1 t2) = pretty c <> text ":[" <> pretty t1
                                       <> text "," <+> pretty t2
                                       <> text "]"
  pretty (PrimInlineAsm _ cnt _cns _haseffects) = text "inline-asm" <+> text (show cnt)
  pretty (LookupEffectHandler tag) = text "lookup_handler_for_effect{" <> pretty tag <> text "}"

instance Pretty CoroPrim where
  pretty CoroCreate = text "CoroCreate"
  pretty CoroInvoke = text "CoroInvoke"
  pretty CoroYield  = text "CoroYield"
  pretty CoroParent = text "CoroParent"
  pretty CoroIsDead = text "CoroIsDead"

instance Pretty CtorId where
  pretty (CtorId tynm ctnm sm) = pretty tynm <> text "." <> pretty ctnm <> parens (pretty sm)

instance Pretty CtorRepr where
  pretty (CR_Default int) = text "#" <> pretty int
  pretty (CR_Tagged  int) = text "#" <> pretty int
  pretty (CR_Transparent)  = text "#" <> text "~"
  pretty (CR_TransparentU) = text "#{}"
  pretty (CR_Nullary int) = text "##" <> pretty int <> text "~"
  pretty (CR_Value   int) = text "##" <> pretty int

instance TExpr body t => TExpr (Fn rec body t) t where
    freeTypedIds f = let bodyvars =  freeTypedIds (fnBody f) in
                     let boundvars =              (fnVars f) in
                     bodyvars `butnot` boundvars

instance Pretty Kind where
  pretty KindAnySizeType  = text "Type"
  pretty KindPointerSized = text "Boxed"
  pretty KindEffect       = text "Effect"

instance Pretty TypeFormal where
  pretty (TypeFormal name _sr kind) =
    text name <+> text ":" <+> pretty kind

instance Pretty IsForeignDecl where
  pretty ifd = text (show ifd)

instance Pretty t => Pretty (DataType t) where
  pretty dt =
    text "type case" <+> pretty (dataTypeName dt) <+>
         hsep (map (parens . pretty) (dataTypeTyFormals dt))
     <$> indent 2 (vsep (map prettyDataTypeCtor (dataTypeCtors dt)))
     <$> text ";"
     <$> text ""

prettyDataTypeCtorBare dc =
  text "of" <+> text "$" <> text (T.unpack $ dataCtorName dc)
                        <+> hsep (map pretty (dataCtorTypes dc))

prettyDataTypeCtor dc = prettyDataTypeCtorBare dc
                        <+> text "// repr:" <+> text (show (dataCtorRepr dc))

instance Pretty t => Pretty (EffectDecl t) where
  pretty ed =
    text "effect" <+> pretty (effectDeclName ed) <+>
         hsep (map (parens . pretty) (effectDeclTyFormals ed))
     <$> indent 2 (vsep (map prettyEffectCtor (effectDeclCtors ed)))
     <$> text ";"
     <$> text ""

prettyEffectCtor ec = prettyDataTypeCtorBare (effectCtorAsData ec)
                        <+> text "=>" <+> pretty (effectCtorOutput ec)

prettyHandler :: (Pretty expr, Pretty (pat ty)) => expr -> [CaseArm pat expr ty] -> Maybe expr -> Doc
prettyHandler action arms mb_xform =
            kwd "handle" <+> pretty action
            <$> indent 2 (vsep [ kwd "of" <+>
                                        (hsep $ [{- fill 20 -} (pretty epat)]
                                            ++  prettyGuard guard
                                            ++ [text "->" <+> pretty body])
                              | (CaseArm epat body guard _ _) <- arms
                              ])
            <> (case mb_xform of
                 Nothing -> text ""
                 Just x  -> text "" <$> lkwd "as" <> pretty x)
            <$> end
  where
    prettyGuard Nothing  = []
    prettyGuard (Just e) = [text "if" <+> pretty e]
    kwd  s = dullblue  (text s)
    lkwd s = dullwhite (text s)
    end    = lkwd "end"

prettyCase :: (Pretty expr, Pretty (pat ty)) => expr -> [CaseArm pat expr ty] -> Doc
prettyCase scrutinee arms =
            kwd "case" <+> pretty scrutinee
            <$> indent 2 (vsep [ kwd "of" <+>
                                        (hsep $ [{- fill 20 -} (pretty epat)]
                                            ++  prettyGuard guard
                                            ++ [text "->" <+> pretty body])
                              | (CaseArm epat body guard _ _) <- arms
                              ])
            <$> end
  where
    prettyGuard Nothing  = []
    prettyGuard (Just e) = [text "if" <+> pretty e]
    kwd  s = dullblue  (text s)
    lkwd s = dullwhite (text s)
    end    = lkwd "end"

instance TExpr (ArrayIndex (TypedId t)) t where
   freeTypedIds (ArrayIndex v1 v2 _ _) = [v1, v2]

instance AExpr a => AExpr (Maybe a) where
   freeIdents Nothing = Set.fromList []
   freeIdents (Just x) = freeIdents x

deriving instance (Show ty) => Show (EffectDecl ty)
deriving instance (Show ty) => Show (EffectCtor ty)

deriving instance (Show ty) => Show (AllocInfo ty)
deriving instance (Eq ty)   => Eq   (AllocInfo ty)
deriving instance (Show ty) => Show (FosterPrim ty)
deriving instance (Eq ty)   => Eq   (FosterPrim ty)
deriving instance (Show ty) => Show (E_VarAST ty)
deriving instance (Eq ty)   => Eq   (DataCtor ty)

instance Eq (CtorInfo t) where
  a == b = (ctorInfoId a) == (ctorInfoId b)

instance Ord (LLCtorInfo ty) where
  compare = compareLLCtorInfo

compareLLCtorInfo (LLCtorInfo c1 r1 _ o1) (LLCtorInfo c2 r2 _ o2) =
  compare (c1, r1, o1) (c2, r2, o2)

instance Eq  (LLCtorInfo ty) where
  c1 == c2 = compare c1 c2 == EQ

instance Eq Doc where d1 == d2 = pretty d1 == pretty d2

deriving instance (Eq ty) => Eq (PatternAtom ty)
deriving instance (Eq ty) => Eq (CompilesResult ty)
deriving instance (Eq ty) => Eq (OutputOr ty)
deriving instance (Eq ty) => Eq (Pattern ty)
deriving instance (Eq ty, Eq expr) => Eq (Fn () expr ty)
deriving instance Eq ExprAnnot
deriving instance Eq Formatting

deriving instance Functor PatternAtom
deriving instance Functor PatternRepr
deriving instance Functor PatternFlat
deriving instance Functor Pattern
deriving instance Functor TypedId
deriving instance Functor AllocInfo
deriving instance Functor FosterPrim
deriving instance Functor CtorInfo
deriving instance Functor DataCtor
deriving instance Functor DataType
deriving instance Functor ArrayIndex
deriving instance Functor EffectDecl
deriving instance Functor EffectCtor
-- }}}||||||||||||||||||||||||||||||||||||||||||||||||||||||||||||||
<|MERGE_RESOLUTION|>--- conflicted
+++ resolved
@@ -331,17 +331,17 @@
 
 data IsForeignDecl = NotForeign | IsForeign String deriving Show
 data ToplevelItem expr ty =
-      ToplevelDecl !(String, ty, IsForeignDecl)
-    | ToplevelDefn !(String, expr ty)
-    | ToplevelData !(DataType ty)
-    | ToplevelEffect !(EffectDecl ty)
+      ToplevelDecl (String, ty, IsForeignDecl)
+    | ToplevelDefn (String, expr ty)
+    | ToplevelData (DataType ty)
+    | ToplevelEffect (EffectDecl ty)
 
 data ModuleAST expr ty = ModuleAST {
-          moduleASThash        :: !String
-        , moduleASTincludes    :: ![ (T.Text, T.Text) ]
-        , moduleASTitems       :: ![ToplevelItem expr ty]
-        , moduleASTsourceLines :: !SourceLines
-        , moduleASTprimTypes   :: ![DataType ty]
+          moduleASThash        :: String
+        , moduleASTincludes    :: [ (T.Text, T.Text) ]
+        , moduleASTitems       :: [ToplevelItem expr ty]
+        , moduleASTsourceLines :: SourceLines
+        , moduleASTprimTypes   :: [DataType ty]
      }
 
 moduleASTdataTypes m = [dt | ToplevelData dt <- moduleASTitems m]
@@ -711,11 +711,7 @@
 identPrefix (GlobalSymbol name _) = name
 identPrefix (Ident name _)        = name
 
-<<<<<<< HEAD
 data Ident = Ident        !T.Text {-# UNPACK #-} !Uniq
-=======
-data Ident = Ident        !T.Text  {-# UNPACK #-} !Uniq
->>>>>>> 2dc5fa98
            | GlobalSymbol !T.Text !MaybeRename
 
 data MaybeRename = NoRename | RenameTo T.Text deriving Show
@@ -876,30 +872,18 @@
               (GlobalSymbol _ (RenameTo alt2)) = compare alt1 alt2
 compareIdents (GlobalSymbol t1 _)
               (GlobalSymbol t2 _) = compare t1 t2
-<<<<<<< HEAD
-compareIdents (Ident t1 u1)     (Ident t2 u2)     = {-case compare u1 u2 of
-=======
 compareIdents (Ident t1 u1)     (Ident t2 u2)     = compare u1 u2
                                                     {-case compare u1 u2 of
->>>>>>> 2dc5fa98
                                                       EQ -> let rv = compare t1 t2 in
                                                             if rv == EQ then rv else
                                                                 error $ "Uniq ident failure! " ++ show ((Ident t1 u1) ,  (Ident t2 u2) )
                                                       cr -> cr-}
-<<<<<<< HEAD
-                                                     compare u1 u2
-=======
->>>>>>> 2dc5fa98
 compareIdents (GlobalSymbol _ _)  (Ident _  _ )    = LT
 compareIdents (Ident _ _)       (GlobalSymbol _ _) = GT
 
 instance Eq Ident where
     (GlobalSymbol t1 alt1) == (GlobalSymbol t2 alt2) = pick t1 alt1 == pick t2 alt2
-<<<<<<< HEAD
-    (Ident t1 u1)     == (Ident t2 u2) = u1 == u2 {- && t1 == t2-}
-=======
     (Ident t1 u1)     == (Ident t2 u2) = u1 == u2 {-&& t1 == t2-}
->>>>>>> 2dc5fa98
     _ == _ = False
 
 instance Show Ident where
