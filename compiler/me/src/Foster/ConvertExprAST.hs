module Foster.ConvertExprAST where

import Foster.Base
import Foster.ExprAST
import Foster.Context

import Control.Monad.State(liftM, liftM2, liftM3)

convertModule :: (Show a, Show b) =>
                 (a -> Tc b) -> ModuleExpr a -> Tc (ModuleExpr b)
convertModule f (ModuleAST hash imports items lines primdts) = do
         prims' <- mapM (convertDataTypeAST  f) primdts
         items' <- mapM (convertToplevelItem f) items
         return $ ModuleAST hash imports items' lines prims'

convertVar f (TypedId t i) = do ty <- f t
                                return $ TypedId ty i

convertToplevelItem f (ToplevelDecl de) = convertDecl f de        >>= (return . ToplevelDecl)
convertToplevelItem f (ToplevelData dt) = convertDataTypeAST f dt >>= (return . ToplevelData)
convertToplevelItem f (ToplevelDefn (s, e)) = do
    ex <- convertExprAST f e ; return $ ToplevelDefn (s, ex)
convertToplevelItem f (ToplevelEffect ed) = convertEffect f ed >>= (return . ToplevelEffect)

convertFun :: Monad m => (a -> m b) -> FnAST a -> m (FnAST b)
convertFun f (FnAST rng nm tyformals formals body toplevel) = do
    formals' <- mapM (convertVar f) formals
    body'    <- convertExprAST f body
    return $ FnAST rng nm tyformals formals' body' toplevel

convertDecl :: Monad m => (a -> m b) -> (String, a, IsForeignDecl) -> m (String, b, IsForeignDecl)
convertDecl f (s, ty, isForeign) = do t <- f ty ; return (s, t, isForeign)

convertDataTypeAST :: (Show a, Show b) =>
                   (a -> Tc b) -> DataType a -> Tc (DataType b)
<<<<<<< HEAD
convertDataTypeAST f (DataType dtName tyformals ctors range) = do
  cts <- mapM (convertDataCtor f) ctors
  return $ DataType dtName tyformals cts range

convertDataCtor f (DataCtor dataCtorName formals types repr range) = do
  tys <- mapM f types
  return $ DataCtor dataCtorName formals tys repr range

convertEffect :: (Show a, Show b) =>
                   (a -> Tc b) -> EffectDecl a -> Tc (EffectDecl b)
convertEffect f (EffectDecl effName tyformals ctors range) = do
  cts <- mapM convertEffectCtor ctors
  return $ EffectDecl effName tyformals cts range
=======
convertDataTypeAST f (DataType dtName tyformals ctors isForeign range) = do
  cts <- mapM convertDataCtor ctors
  return $ DataType dtName tyformals cts isForeign range
>>>>>>> 8bc063c7
    where
      convertEffectCtor (EffectCtor dtctor outputty) = do
        dtctor' <- convertDataCtor f dtctor
        ty' <- f outputty
        return $ EffectCtor dtctor' ty'

convertEVar f (VarAST mt name) = do ft <- mapMaybeM f mt; return $ VarAST ft name

convertPat :: Monad m => (a -> m b) -> EPattern a -> m (EPattern b)
convertPat f pat = case pat of
        EP_Wildcard rng          -> return (EP_Wildcard rng  )
        EP_Bool     rng b        -> return (EP_Bool     rng b)
        EP_Int      rng s        -> return (EP_Int      rng s)
        EP_Variable rng evar     -> liftM  (EP_Variable rng) (convertEVar f evar)
        EP_Tuple    rng pats     -> liftM  (EP_Tuple    rng) (mapM (convertPat f) pats)
        EP_Or       rng pats     -> liftM  (EP_Or       rng) (mapM (convertPat f) pats)
        EP_Ctor     rng pats txt -> do pats' <- mapM (convertPat f) pats
                                       return $ EP_Ctor rng pats' txt

convertTermBinding :: Monad m => (a -> m b) -> TermBinding a -> m (TermBinding b)
convertTermBinding f (TermBinding evar expr) = do
  evar' <- convertEVar    f evar
  expr' <- convertExprAST f expr
  return $ TermBinding evar' expr'

convertExprAST :: Monad m => (x -> m z) -> ExprAST x -> m (ExprAST z)
convertExprAST f expr =
  let q = convertExprAST f in
  let qa (CaseArm pat body guard [] rng) = do
        body' <- q body
        pat'  <- convertPat f pat
        grd'  <- liftMaybe q guard
        return (CaseArm pat' body' grd' [] rng) in
  case expr of
    E_MachArrayLit rng mbt es   -> liftM2 (E_MachArrayLit rng) (mapMaybeM f mbt) (mapM (liftArrayEntryM q) es)
    E_StringAST    rng s        -> return $ (E_StringAST  rng) s
    E_BoolAST      rng b        -> return $ (E_BoolAST    rng) b
    E_IntAST       rng txt      -> return $ (E_IntAST     rng) txt
    E_RatAST       rng txt      -> return $ (E_RatAST     rng) txt
    E_PrimAST      rng nm ls ts -> liftM    (E_PrimAST    rng nm ls) (mapM f ts)
    E_CompilesAST  rng me       -> liftM  (E_CompilesAST  rng) (mapMaybeM q me)
    E_IfAST        rng    a b c -> liftM3 (E_IfAST        rng)   (q a) (q b) (q c)
    E_SeqAST       rng a b      -> liftM2 (E_SeqAST       rng)   (q a) (q b)    
    E_AllocAST     rng a rgn    -> liftM2 (E_AllocAST     rng)   (q a) (return rgn)
    E_DerefAST     rng a        -> liftM  (E_DerefAST     rng)   (q a)
    E_StoreAST     rng a b      -> liftM2 (E_StoreAST     rng)   (q a) (q b)
    E_TyApp        rng a tys    -> liftM2 (E_TyApp        rng)   (q a) (mapM f tys)
    E_TyCheck      rng a ty     -> liftM2 (E_TyCheck      rng)   (q a) (f ty)
    E_VarAST       rng v        -> liftM  (E_VarAST       rng) (convertEVar f v)
    E_TupleAST     rng bx exprs -> liftM  (E_TupleAST  rng bx) (mapM q exprs)
    E_ArrayRead    rng (ArrayIndex a b rng2 s) -> do [x, y] <- mapM q [a, b]
                                                     return $ E_ArrayRead rng (ArrayIndex x y rng2 s)
    E_ArrayPoke    rng (ArrayIndex a b rng2 s) c -> do [x, y, z] <- mapM q [a, b, c]
                                                       return $ E_ArrayPoke rng (ArrayIndex x y rng2 s) z
    E_Handler      rng e arms mb_xform -> liftM3 (E_Handler rng) (q e) (mapM qa arms) (liftMaybe q mb_xform)
    E_Case         rng e arms   -> liftM2 (E_Case         rng) (q e) (mapM qa arms)
    E_LetRec       rng bnz e    -> liftM2 (E_LetRec       rng) (mapM (convertTermBinding f) bnz) (q e)
    E_LetAST       rng bnd e    -> liftM2 (E_LetAST       rng) (convertTermBinding f bnd) (q e)
    E_CallAST      rng b exprs  -> liftM2 (E_CallAST      rng) (q b) (mapM q exprs)
    E_FnAST        rng fn       -> liftM  (E_FnAST        rng) (convertFun f fn)
    E_KillProcess  rng a        -> liftM  (E_KillProcess  rng) (q a)
<|MERGE_RESOLUTION|>--- conflicted
+++ resolved
@@ -33,10 +33,9 @@
 
 convertDataTypeAST :: (Show a, Show b) =>
                    (a -> Tc b) -> DataType a -> Tc (DataType b)
-<<<<<<< HEAD
-convertDataTypeAST f (DataType dtName tyformals ctors range) = do
+convertDataTypeAST f (DataType dtName tyformals ctors isForeign range) = do
   cts <- mapM (convertDataCtor f) ctors
-  return $ DataType dtName tyformals cts range
+  return $ DataType dtName tyformals cts isForeign range
 
 convertDataCtor f (DataCtor dataCtorName formals types repr range) = do
   tys <- mapM f types
@@ -47,11 +46,6 @@
 convertEffect f (EffectDecl effName tyformals ctors range) = do
   cts <- mapM convertEffectCtor ctors
   return $ EffectDecl effName tyformals cts range
-=======
-convertDataTypeAST f (DataType dtName tyformals ctors isForeign range) = do
-  cts <- mapM convertDataCtor ctors
-  return $ DataType dtName tyformals cts isForeign range
->>>>>>> 8bc063c7
     where
       convertEffectCtor (EffectCtor dtctor outputty) = do
         dtctor' <- convertDataCtor f dtctor
