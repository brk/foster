--- conflicted
+++ resolved
@@ -454,18 +454,6 @@
 instance Pretty AllocMemRegion where
   pretty rgn = text (show rgn)
 
-<<<<<<< HEAD
-=======
-instance Pretty t => Pretty (ArrayIndex (TypedId t)) where
-  pretty (ArrayIndex b i _rng safety) =
-    prettyId b <> brackets (prettyId i) <+> comment (text $ show safety) <+> pretty (tidType b)
-
--- (<//>) ?vs? align (x <$> y)
-
-kwd  s = dullblue  (text s)
-lkwd s = dullwhite (text s)
-end    = lkwd "end"
-
 showDecl (s, t, isForeign) =
   case isForeign of
     NotForeign -> showTyped (text s) t
@@ -473,17 +461,7 @@
       if s == nm
         then text "foreign import" <+> showTyped (text s) t
         else text "foreign import" <+> text s <+> text "as" <+> text nm <+> text "::" <+> pretty t
-            
-  where 
-
-instance (Pretty t, Pretty rs, Pretty rs2) => Pretty (Fn rs (KNExpr' rs2 t) t) where
-  pretty fn = group (lbrace <+> (hsep (map (\v -> pretty v <+> text "=>") (fnVars fn)))
-                    <$> indent 4 (pretty (fnBody fn))
-                    <$> rbrace) <+> pretty (fnVar fn)
-                                <+> text "(rec?:" <+> pretty (fnIsRec fn) <+> text ")"
-                                <+> text "// :" <+> pretty (tidType $ fnVar fn)
-
->>>>>>> 8bc063c7
+           
 instance (Pretty body, Pretty t) => Pretty (ModuleIL body t) where
   pretty m = text "// begin decls"
             <$> vcat (map showDecl (moduleILdecls m))
@@ -533,6 +511,15 @@
                                       <+> text "="
                                       <+> (indent 0 $ pretty b) <+> lkwd "in"
                                    <$> pretty k
+{-
+            KNLetFuns ids fns k -> pretty k
+                                   <$> indent 1 (lkwd "wherefuns")
+                                   <$> indent 2 (vcat [text (show id) <+> text "="
+                                                                      <+> pretty fn
+                                                      | (id, fn) <- zip ids fns
+                                                      ])
+                                                      -}
+                                   -- <$> indent 2 end
             KNLetFuns ids fns k -> text "letfuns"
                                    <$> indent 2 (vcat [text (show id) <+> text "="
                                                                       <+> pretty fn
@@ -566,7 +553,6 @@
                                                           | (CaseArm pat expr guard _ _) <- bnds
                                                           ])
                                        <$> end
-            KNHandler _ann _t _eff action bnds mb_xform _resumeid -> align $ prettyHandler action bnds mb_xform
             KNAllocArray {}     -> text $ "KNAllocArray "
             KNArrayRead  t ai   -> pretty ai <+> pretty t
             KNArrayPoke  t ai v -> prettyId v <+> text ">^" <+> pretty ai <+> pretty t
