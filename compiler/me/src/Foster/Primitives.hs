--- conflicted
+++ resolved
@@ -36,22 +36,6 @@
         []
         False (MissingSourceRange "Subheap")),
 
-<<<<<<< HEAD
-=======
-  (let tf = [TypeFormal "o"    (MissingSourceRange "Coro.o") KindAnySizeType,
-             TypeFormal "i"    (MissingSourceRange "Coro.i") KindAnySizeType,
-             TypeFormal "e"    (MissingSourceRange "Coro.e") KindEffect] in
-   DataType (TypeFormal "Coro" (MissingSourceRange "Coro")   KindPointerSized) tf
-        []
-        False (MissingSourceRange "Coro")),
-
-  (let tf = [TypeFormal "o"    (MissingSourceRange "Coro.o") KindAnySizeType,
-             TypeFormal "i"    (MissingSourceRange "Coro.i") KindAnySizeType] in
-   DataType (TypeFormal "Yield" (MissingSourceRange "Yield") KindEffect) tf
-        []
-        False (MissingSourceRange "Yield")),
-
->>>>>>> 8bc063c7
    DataType (TypeFormal "effect.Empty" (MissingSourceRange "effect.Empty") KindEffect) []
         []
         False (MissingSourceRange "effect.Empty"),
