{-# LANGUAGE RecursiveDo, GADTs, StrictData #-}
-- RecursiveDo is used in dlcSingleton

module Foster.MKNExpr (MKBound(MKBound), mkOfKNMod, mknInline, mknShrink,
                       pccOfTopTerm, knOfMK, readLink, MaybeCont(..)) where

import Foster.Base
import Foster.Config
import Foster.MainOpts(getInliningDonate)
import Foster.KNUtil
import Foster.KNExpr(knLoopHeaders')
import Foster.Worklist
import Foster.Output(putDocLn)

import Foster.CFG
import Foster.MonoType
import Foster.Letable
import Foster.Kind

import Control.Monad(liftM)
import Control.Monad.State(gets, get, put, lift, liftIO,
                           StateT, evalStateT, execStateT, runStateT)
import Data.IORef(IORef, readIORef, newIORef, writeIORef)
import Data.UnionFind.IO
import Control.Monad.IO.Class(MonadIO(..))

import qualified Data.Text as T
import qualified Data.Set as Set(toList, fromList)
import qualified Data.Map as Map
import Data.Map(Map)
import qualified Data.List as List(foldl', reverse)
import Data.Maybe(catMaybes, isJust, isNothing)
import Data.Either(partitionEithers)

import Compiler.Hoopl(UniqueMonad(..), C, O, freshLabel, intToUnique,
                      blockGraph, blockJoin, blockFromList, firstNode)

import Prelude hiding ((<$>))
import Text.PrettyPrint.ANSI.Leijen

-- Binding occurrences of variables, with link to a free occurrence (if not dead).
data MKBound x = MKBound (TypedId x) (OrdRef (Maybe (FreeOcc x)))

-- Free occurrences: doubly-linked list with union-find for access to binder.
--                   and uplink to enclosing term.
type FreeOcc x = DLCNode (FreeOccPayload x)
type FreeVar x = FreeOcc x
data FreeOccPayload x = FOP {
    fopPoint :: Point (MKBound x)
  , fopLink  :: Link (MKTerm x)
}

instance Show t => Show (MKBound t) where
    show (MKBound v _) = show v

instance Pretty t => Pretty (MKBound t) where
    pretty (MKBound v _) = pretty v

instance Eq (MKBound t) where
  (==)    (MKBound _ r1) (MKBound _ r2) = (==)    r1 r2
instance Ord (MKBound t) where
  compare (MKBound v1 _) (MKBound v2 _) = compare v1 v2
instance Eq (DLCNode x) where
  (==)    (DLCNode _ pr1 _) (DLCNode _ pr2 _) = (==)    pr1 pr2
instance Ord (DLCNode x) where
  compare (DLCNode _ pr1 _) (DLCNode _ pr2 _) = compare pr1 pr2

freeBinder :: FreeVar t -> Compiled (MKBoundVar t)
freeBinder  (DLCNode fop _ _) = liftIO $ descriptor (fopPoint fop)

freeLink :: FreeVar t -> Link (MKTerm t)
freeLink  (DLCNode fop _ _) = fopLink fop

setFreeLink :: FreeVar t -> MKTerm t -> Compiled ()
setFreeLink  (DLCNode fop _ _) tm = do writeOrdRef (fopLink fop) (Just tm)

boundVar :: MKBound t -> TypedId t
boundVar (MKBound v _) = v

boundOcc :: MKBound t -> Compiled (Maybe (FreeOcc t))
boundOcc (MKBound _ r) = readOrdRef r

{- Given a graph like this:
      b1 ----> f1       x1 <---- b2
              / \       |
            f2---f3     x2

   substVarForBound f3 b  will produce

      b1 ----> f1------x1    \--- b2
              /        |
             f2---f3---x2
-}

substVarForBound :: Pretty t => (FreeOcc t, MKBound t) -> Compiled ()
substVarForBound (fox, MKBound _ r) = do
  mb_fo <- readOrdRef r
  case mb_fo of
    Nothing -> do
      -- Substituting for a dead variable; nothing to do.
      return ()
    Just fo -> do
      substVarForVar fox fo


substVarForVar :: FreeOcc t -> FreeOcc t -> Compiled ()
substVarForVar (DLCNode px _ _) (DLCNode py _ _) = substVarForVar' (fopPoint px) (fopPoint py)

substVarForVar' :: Point (MKBound t) -> Point (MKBound t) -> Compiled ()
substVarForVar' px py | px == py = do return ()
substVarForVar' px py = do
  MKBound _ b'x <- liftIO $ descriptor px
  MKBound _ b'y <- liftIO $ descriptor py
  mergeFreeLists b'x b'y
  writeOrdRef b'y Nothing
  py `nowPointsTo` px where nowPointsTo x y = liftIO $ union x y

substVarForVar'' :: Show t => MKBound t -> MKBound t -> Compiled ()
substVarForVar'' bx by = do
  mb_fx <- boundOcc bx
  mb_fy <- boundOcc by
  case (mb_fx, mb_fy) of
    (Just fx, Just fy) -> do
      ccWhen ccVerbose $ do
        dbgDoc $ text $ "substVarForVar'' " ++ show (boundVar bx) ++ "  " ++ show (boundVar by)
      substVarForVar fx fy
    _ -> do
      ccWhen ccVerbose $ do
        dbgDoc $ text $ "substVarForVar'' doing nothing; one or both binders are dead"
      return ()

mergeFreeLists :: OrdRef (Maybe (FreeOcc t)) -> OrdRef (Maybe (FreeOcc t)) -> Compiled ()
mergeFreeLists rx ry = do
  x <- readOrdRef rx
  y <- readOrdRef ry
  case (x, y) of
    (Nothing, Nothing) -> return ()
    (Nothing, _)       -> writeOrdRef rx y
    (_, Nothing)       -> writeOrdRef ry x
    (Just nx, Just ny) -> dlcMerge nx ny

data DLCNode t = DLCNode t (OrdRef (DLCNode t)) (OrdRef (DLCNode t))

dlcNextRef (DLCNode _ _ nr) = nr
dlcPrevRef (DLCNode _ pr _) = pr

dlcNext d = readOrdRef (dlcNextRef d)
dlcPrev d = readOrdRef (dlcPrevRef d)

dlcIsSameNode :: DLCNode x -> DLCNode x -> Bool
dlcIsSameNode x y = dlcNextRef x == dlcNextRef y

dlcIsSingleton d = do
    dn <- dlcNext d
    return $ dlcIsSameNode d dn

--  +--> d=[ <*> _ <*> ]
--  +---------+<----+
dlcSingleton v = do
    rec { d <-  return (DLCNode v rp rn)
        ; rp <- newOrdRef d
        ; rn <- newOrdRef d
        }
    return d

--  d=[ <*> _ <*> ]   [ <d> vdn <dnn> ]=dn
--             +---------^
--      =>
--         di=[ <*> v <*> ]
--              /       \
--  d=[ <*> _ <*> ]   [ <d> vdn <dnn> ]=dn
dlcAppend d v = do
    dn <- dlcNext d

    dip <- newOrdRef d
    din <- newOrdRef dn
    let di = DLCNode v dip din
    writeOrdRef (dlcNextRef d ) di
    writeOrdRef (dlcPrevRef dn) di
    return di

--  d1=[ <d1p> _ <*> ]  ...  [ <dnp> vd1n <d1> ]=d1p
--  d2=[ <d2p> _ <*> ]  ...  [ <dxp> vd2n <d2> ]=d2p
--              +---- ... ----^
--      =>
--  d1=[ <D2p> _ <*> ]  ...  [ <dnp> vd1n <D2> ]=d1p
--  d2=[ <D1p> _ <*> ]  ...  [ <dxp> vd2n <D1> ]=d2p
--              +---- ... ----^
dlcMerge d1 d2 = do
  d1p <- dlcPrev d1
  d2p <- dlcPrev d2
  writeOrdRef (dlcNextRef d1p) d2
  writeOrdRef (dlcNextRef d2p) d1
  writeOrdRef (dlcPrevRef d1 ) d2p
  writeOrdRef (dlcPrevRef d2 ) d1p

-- Wrapper around dlcIsSingleton, which verifies that eliminating
-- bitcasts still results in a singleton occurrence.
freeOccIsSingleton :: Pretty t => FreeOcc t -> Compiled Bool
freeOccIsSingleton fo = do
  estimate <- dlcIsSingleton fo
  if estimate
    then do bv   <- freeBinder fo
            occs <- collectOccurrences bv
            return $ length occs == 1
    else do return False

binderIsDead (MKBound _ r) = do mbfo <- readOrdRef r
                                return $ isNothing mbfo

binderIsSingletonOrDead (MKBound _ r) = do mbfo <- readOrdRef r
                                           case mbfo of
                                             Nothing -> return True
                                             Just fo -> freeOccIsSingleton fo

dlcToList (MKBound _ r) = do
    mbfo <- readOrdRef r
    case mbfo of
      Nothing -> return []
      Just fo -> let go occs occ =
                        if occ `dlcIsSameNode` fo
                          then return (occ:occs)
                          else dlcNext occ >>= go (occ:occs) in
                 dlcNext fo >>= go []

dlcCount d1 = dlcToList d1 >>= return . length

mkbCount d1 = collectOccurrences d1 >>= return . length

type Link   val    = OrdRef (Maybe val)
type Subterm ty    = Link (MKTerm ty)
type Subexpr ty    = Link (MKExpr ty)
type Known  ty val = (MKBoundVar ty, val)

type ContVar ty = FreeVar ty

type MKBoundVar t = MKBound t

-- We want a doubly-linked mutable tree structure.
-- Since subterms are themselves links, it seems like
-- we can embed self-links directly... but we can't.
--
-- Consider: initially we have code like
--
--    MKLetCont c { formal => body(formal) }
--    in MKCont c   actual
--
-- which has mutable links for tree structure:
--
--    MKLetCont c linkCF
--    in linkCC
--                with  
--                      linkCF ---> { formal => linkCB }
--                      linkCB ---> body(formal)
--                      linkCC ---> MKCont c actual
--
-- Since c has one occurrence, we can do a shrinking beta-reduction
-- without needing to copy the body of the continuation function.
-- So beta reduction will first substitute 'actual' for 'formal',
-- then update linkCC to point to body(formal->actual).
-- So we'll have
--
--    MKLetCont c linkCF
--    in linkCC
--                with  
--                      linkCF ---> { formal => linkCB }
--                      linkCB ---> body(actual)
--                      linkCC -----^
--
-- This is the subtly broken bit with direct self-reference:
--  if 'body' directly embeds 'linkCB' as its self-link value, then
-- even though the program now accesses it via 'linkCC'.
-- Thus an attempt to subtitute 'new' for 'body' results in
--
--                      linkCB ---> new
--                      linkCC ---> body(actual)
--
-- And since the program knows about linkCC and not the now-dead linkCB,
-- the upshot is the appearance of phantom lost inlinings.
--
-- A similar problem occurs with no embedded self-link; the worklist
-- can process linkCB after linkCC, producing a lost update.
--
-- The solution is (I think?) hinted at by Kennedy: we must use
-- the parent link in the to-be-replaced term to harvest a selection
-- of "active" subterm links, from which we can select the relevant one.
-- So in the example, when we look at body(actual), perhaps via linkCB,
-- we'll examine the uplink, which points to the MKLetCont; from there,
-- we'll harvest linkCF and linkCC. We can do simple identity comparisons
-- of the uplinks in the linked terms. Thus from linkCB we update linkCC.

getActiveLinkFor :: MKTerm ty -> Compiled (Subterm ty)
getActiveLinkFor term = do
  let isLinkToOurTerm link = do
        mb_term' <- readOrdRef link
        case mb_term' of
          Nothing -> return False
          Just term' -> return $ parentLinkT term' == parentLinkT term

  parent <- readLink "linkFor" (parentLinkT term)
  case parent of
    ParentFn fn -> do
      good <- isLinkToOurTerm (mkfnBody fn)
      if good
        then return $ mkfnBody fn
        else error $ "linkFor: body of parent fn wasn't equal to our term!"
    ParentTerm p -> do
      siblings <- subtermsOf p
      goods <- mapM isLinkToOurTerm siblings
      case [sib | (True, sib) <- zip goods siblings] of
        [] -> error "linkFor didn't find our candidate among the siblings"
        [x] -> return x
        _ -> error $ "linkFor found multiple candidates among the siblings!"

subtermsOf :: MKTerm t -> Compiled [Subterm t]
subtermsOf term =
    case term of
      MKIf          _u _ _ tru fls -> return $ [tru, fls]
      MKLetVal      _u   _      k  -> return $ [k]
      MKLetRec      _u   knowns k  -> return $ k : (map snd knowns)
      MKLetFuns     _u   knowns k  -> do fns <- knownActuals knowns
                                         return $ k : map mkfnBody fns
      MKLetCont     _u   knowns k  -> do fns <- knownActuals knowns
                                         return $ k : map mkfnBody fns
      MKCase        _u _ _v arms   -> do return $ map mkcaseArmBody arms
      MKCont {} -> return []
      MKCall {} -> return []
<<<<<<< HEAD
      --MKHandler     _u _ty action arms mb_x -> do return $ action : maybeToList mb_x ++ map mkcaseArmBody arms
=======
      MKRelocDoms   _u _ids k -> return $ [k]
>>>>>>> 8bc063c7

type Uplink ty = Link (Parent ty)
data Parent ty = ParentTerm (MKTerm ty)
               | ParentFn  (MKFn (Subterm ty) ty)

-- Bindable values/expressions; distinct from MKTerm to separate program structure from computations.
data MKExpr ty =
          MKKillProcess (Uplink ty) ty T.Text
        | MKLiteral     (Uplink ty) ty Literal
        | MKTuple       (Uplink ty) ty [FreeVar ty] SourceRange
        | MKAppCtor     (Uplink ty) ty (CtorId, CtorRepr) [FreeVar ty]
        | MKCallPrim    (Uplink ty) ty (FosterPrim ty)    [FreeVar ty] SourceRange
        -- Mutable ref cells
        | MKAlloc       (Uplink ty) ty (FreeVar ty) AllocMemRegion
        | MKDeref       (Uplink ty) ty (FreeVar ty)
        | MKStore       (Uplink ty) ty (FreeVar ty) (FreeVar ty)
        -- Array operations
        | MKAllocArray  (Uplink ty) ty (FreeVar ty) AllocMemRegion ZeroInit
        | MKArrayRead   (Uplink ty) ty (ArrayIndex (FreeVar ty))
        | MKArrayPoke   (Uplink ty) ty (ArrayIndex (FreeVar ty)) (FreeVar ty)
        | MKArrayLit    (Uplink ty) ty (FreeVar ty) [Either Literal (FreeVar ty)]
        -- Others
        | MKCompiles    (Uplink ty) KNCompilesResult ty (Subterm ty)
        | MKTyApp       (Uplink ty) ty (FreeVar ty) [ty]

-- Terms are lists of bindings ending in control flow (if/case/call/cont).
data MKTerm ty =
        -- Creation of bindings
          MKLetVal      (Uplink ty) (Known ty   (Subexpr ty)) (Subterm ty)
        | MKLetRec      (Uplink ty) [Known ty   (Subterm ty)] (Subterm ty)
        | MKLetFuns     (Uplink ty) [Known ty (Link (MKFn (Subterm ty) ty))] (Subterm ty)
        | MKLetCont     (Uplink ty) [Known ty (Link (MKFn (Subterm ty) ty))] (Subterm ty)
        | MKRelocDoms   (Uplink ty) [Ident] (Subterm ty)

        -- Control flow
        | MKCase        (Uplink ty) ty (FreeVar ty) [MKCaseArm (Subterm ty) ty]
        | MKIf          (Uplink ty) ty (FreeVar ty) (Subterm ty) (Subterm ty)
        | MKCall        (Uplink ty) ty (FreeVar ty)       [FreeVar ty] (ContVar ty)
        | MKCont        (Uplink ty) ty (ContVar ty)       [FreeVar ty]
        -- | MKHandler     (Uplink ty) ty (Subterm ty) [MKCaseArm (Subterm ty) ty] (Maybe (Subterm ty))
        
-- Does double duty, representing both regular functions and continuations.
data MKFn expr ty
                = MKFn { mkfnVar   :: (MKBoundVar ty)
                       , mkfnVars  :: [MKBoundVar ty]
                       , mkfnCont  :: Maybe (MKBoundVar ty) -- return continuation for actual functions.
                       , mkfnBody  :: expr
                       , mkfnIsRec :: RecStatus
                       ,_mkfnAnnot :: ExprAnnot
                       } deriving Show -- For KNExpr and KSmallstep

data MKCaseArm expr ty = MKCaseArm { _mkcaseArmPattern  :: PatternRepr ty
                                   ,  mkcaseArmBody     :: expr
                                   , _mkcaseArmBindings :: [MKBoundVar ty]
                                   , _mkcaseArmRange    :: SourceRange
                                   }

type WithBinders ty = StateT (Map Ident (MKBoundVar ty)) Compiled

-- With the given binding map, process the given terms,
-- constructing a final term using the builder ``f``.
-- In the course of processing, each subterm gets an empty uplink.
-- Finally, backpatch the result rv into the subterms' uplinks.

mkBackpatch' :: (CanMakeFun ty, Pretty ty) =>
                [KNExpr' RecStatus ty]
             -> ContinuationContext ty
             -> ([Subterm ty] -> WithBinders ty (MKTerm ty))
             -> WithBinders ty (MKTerm ty)
mkBackpatch' es k f = do
  ms <- mapM (\e -> mkOfKN_Base e k) es
  rv <- f ms
  lift $ backpatchT rv ms

-- For each subexpr, install the given term as the parent.
backpatchE :: MKTerm ty -> [Subexpr ty] -> Compiled ()
backpatchE parent subexprs = mapM_ (\subexpr -> do
    mkexpr <- readLink "backpatchE" subexpr
    mapM_ (\fv -> setFreeLink fv parent) (freeVarsE mkexpr)
    writeOrdRef (parentLinkE mkexpr) (Just (ParentTerm parent))) subexprs

-- For each subterm, install the given term as the parent.
backpatchT :: MKTerm ty -> [Subterm ty] -> Compiled (MKTerm ty)
backpatchT parent subterms = do
    mapM_ (\subterm -> do
      mkterm <- readLink "backpatch" subterm
      writeOrdRef (parentLinkT mkterm) (Just (ParentTerm parent))) subterms
    return parent

readLink :: String -> Link val -> Compiled val
readLink msg subterm = do mb_rv <- readOrdRef subterm
                          case mb_rv of
                            Just rv -> return rv
                            Nothing -> error $ "MKNExpr.hs:readLink: " ++ msg

findBinder :: Ident -> Map Ident (MKBoundVar ty) -> (MKBoundVar ty)
findBinder id m =
    case Map.lookup id m of
        Just binder -> binder
        Nothing -> error $ "MKNExpr.hs: findBinder had nothing for " ++ show id
                      ++ "\n; m = " ++ show [(k, tidIdent (boundVar v)) | (k,v) <- Map.toList m]

mkFreeOcc :: TypedId ty -> WithBinders ty (FreeVar ty)
mkFreeOcc tid = do
    m <- get
    let xid = tidIdent tid
    let binder = findBinder ({-trace ("mkFreeOcc looking up " ++ show xid)-} xid) m
    lift $ mkFreeOccForBinder binder

mkFreeOccForBinder :: MKBoundVar t -> Compiled (FreeOcc t)
mkFreeOccForBinder binder@(MKBound _ r) = do
    pt <- liftIO $ fresh binder
    uplink <- newOrdRef Nothing
    let fop = FOP pt uplink
    mb_fo <- readOrdRef r
    case mb_fo of
      Nothing -> do
        fo <- dlcSingleton fop
        writeOrdRef r (Just fo)
        return fo
      Just fo@(DLCNode fop' _ _) -> do
        liftIO $ union pt (fopPoint fop') -- use the existing binder as representative
        dlcAppend fo fop

mkBinder :: TypedId ty -> WithBinders ty (MKBoundVar ty)
mkBinder tid = do
  ref <- lift $ newOrdRef Nothing
  let binder = MKBound tid ref
  !m <- get
  put $ extend m [tidIdent tid] [binder]
  return binder

extend :: Map Ident thing -> [Ident] -> [thing]
       -> (Map Ident thing)
extend m ids binders = let ins m (xid,binder) = Map.insert xid binder m in
                      List.foldl' ins m (zip ids binders)


mkKnownE :: MKBoundVar ty -> Subexpr ty -> Known ty (Subexpr ty)
mkKnownE bound thing = (bound, thing)

mkKnownT :: MKBoundVar ty -> Subterm ty -> Known ty (Subterm ty)
mkKnownT bound thing = (bound, thing)


-- The link for regular terms is the self link of the term;
-- functions get a separate link, since they have no self link.
mkKnown' :: MKBoundVar ty -> MKFn (Subterm ty) ty
         -> Compiled (Known ty (Link (MKFn (Subterm ty) ty)))
mkKnown' bound fn = do
    linkref <- newOrdRef (Just fn)
    return (bound, linkref)

backpatchFn :: MKFn (Subterm ty) ty -> Compiled ()
backpatchFn f@(MKFn {}) = do
  mk <- readLink "backpatchFn" (mkfnBody f)
  writeOrdRef (parentLinkT mk) (Just (ParentFn f))

mkOfKNFn :: (CanMakeFun ty, Pretty ty) =>
            Fn RecStatus (KNExpr' RecStatus ty) ty
         -> WithBinders ty (MKFn (Subterm ty) ty)
         
mkOfKNFn (Fn v vs expr isrec annot) = do
    m <- get
    v' <- mkBinder v
    vs' <- mapM mkBinder vs
    
    jb  <- genBinder ".fret" (tidType v)
    lift $ ccWhen ccVerbose $ do
      dbgDoc $ text "Generated return continuation " <> pretty (tidIdent $ boundVar jb) <> text " for fn " <> pretty (tidIdent v)

    expr' <- mkOfKN_Base expr (CC_Tail jb)
    put m
    let f' = MKFn v' vs' (Just jb) expr' isrec annot
    lift $ backpatchFn f'
    return f'

data ContinuationContext ty =
      CC_Tail (MKBoundVar ty)
    | CC_Base ((FreeVar ty -> WithBinders ty (Subterm ty)), ty)

contApply :: ContinuationContext ty -> FreeVar ty
          -> WithBinders ty (Subterm ty)
contApply (CC_Tail jb) v' = do
        cv <- lift $ mkFreeOccForBinder jb
        parentLink2 <- lift $ newOrdRef Nothing
        let tm = MKCont parentLink2 (tidType $ boundVar jb)  cv [v']
        selfLink2   <- lift $ newOrdRef $ Just tm
        lift $ setFreeLink v' tm
        lift $ setFreeLink cv tm
        
        return selfLink2
contApply (CC_Base (fn, _)) v' = fn v'

mkOfKNMod kn mainBinder = do
  lift $ whenDumpIR "mono-structure" $ do
    dbgDoc $ pretty kn
    dbgDoc $ showStructure kn
  mkOfKN_Base kn (CC_Tail mainBinder)

mkOfKN_Base :: (CanMakeFun ty, Pretty ty) =>
               KNExpr' RecStatus ty ->
               ContinuationContext ty ->
                WithBinders ty (Subterm ty)
mkOfKN_Base expr k = do
  let qv = mkFreeOcc
  let qvs = mapM qv
  let qarm _k (CaseArm _pat _body (Just _) _binds _rng) = error $ "MKNExpr.hs cannot yet deal with pattern guards"
      qarm qk (CaseArm pat body Nothing binds rng) = do
            m <- get
            binds' <- mapM mkBinder binds
            body' <- mkOfKN_Base body qk
            put m
            return $ MKCaseArm pat body' binds' rng

  let
   gor expr = case expr of
    KNVar v  -> do v' <- qv v
                   contApply k v'

    KNInlined _t0 _to _tn _old new -> gor new
    KNNotInlined _ expr            -> gor expr

                   -- We're done; no further backpatching needed.
    nonvar -> do
      parentLink <- lift $ newOrdRef Nothing
      let nu = parentLink

      -- Note: should only be called once per go since it captures nu.
      let --genMKLetVal :: String -> ty -> (LinkE ty -> WithBinders ty (MKExpr ty))
          --            -> WithBinders ty (MKTerm ty)
          genMKLetVal name ty gen = do
            (xb, xo) <- genBinderAndOcc name ty
            (selfLink2, _exp) <- withLinkE gen
            subterm <- contApply k xo
            let rv = MKLetVal nu (mkKnownE xb selfLink2) subterm
            lift $ backpatchE rv [selfLink2]
            lift $ backpatchT rv [subterm]

      nvres <- case nonvar of
        KNLetVal      x e1 e2 | Just (_, gen) <- isExprNotTerm e1 -> do
            xb <- mkBinder (TypedId (typeKN e1) x) -- versus genBinderAndOcc
            (selfLink2, _exp) <- withLinkE gen
            subterm <- mkOfKN_Base e2 k
            let rv = MKLetVal nu (mkKnownE xb selfLink2) subterm
            lift $ backpatchE rv [selfLink2]
            lift $ backpatchT rv [subterm]
        
        KNLetVal      x e1 e2 -> do
            -- The 'let val' case from CwCC figure 8.
            -- Generate the continuation variable 'j'.
            jb  <- genBinder ".cont" (mkFunType [typeKN e1] (typeKN e2))
            jbx <- genBinder ".cntx" (mkFunType [typeKN e1] (typeKN e2))
            
            -- Generate the continuation's bound parameter, 'x'
            xb <- mkBinder $ TypedId (typeKN e1) x

            -- letcont j x = [[e2]] k   in    ((e1)) j
            body <- mkOfKN_Base e2 k

            let contfn = MKFn jbx [xb] Nothing body NotRec (annotForRange $ MissingSourceRange "cont")
            known <- lift $ mkKnown' jb contfn
            lift $ backpatchFn contfn

            rest' <- mkOfKN_Base e1 (CC_Tail jb)

            let rv = MKLetCont nu [known] rest'
            lift $ backpatchT rv [rest']

        KNRelocDoms ids e ->
          mkBackpatch' [e] k (\[e'] -> do
            return $ MKRelocDoms nu ids e')

        KNCompiles (KNCompilesResult r) ty _expr -> do 
            genMKLetVal ".cpi" ty $ \nu' -> do
                b <- liftIO $ readIORef r
                return $ MKLiteral nu' ty (LitBool b)
        
        KNIf      ty v e1 e2 -> do
            mkBackpatch' [e1, e2] k (\[m1,m2] -> do
                v' <- qv v
                return $ MKIf nu ty v' m1 m2)
        
        KNCase    ty v arms  -> do
            v' <- qv v
            case k of
                CC_Tail {} -> do
                  arms' <- mapM (qarm k) arms
                  let rv = MKCase        nu ty v' arms'
                  lift $ backpatchT rv (map mkcaseArmBody arms')

                CC_Base kf -> do
                  -- The topmost 'case' case from CwCC figure 8,
                  --    (though we skip the conts/bindings for the pattern vars).
                  genContinuation ".caco" ".cacx" ty kf nu $ \nu' jb -> do
                      arms' <- mapM (qarm (CC_Tail jb)) arms
                      return $ MKCase nu' ty v' arms'

        KNHandler {} -> error $ "MKNExpr.sh should not see KNHandler!"

        KNCall       ty v vs -> do
            (v':vs') <- qvs (v:vs)
            case k of
                CC_Tail jb -> do
                  kv <- lift $ mkFreeOccForBinder jb
                  return $ MKCall nu  ty v' vs' kv

                CC_Base kf -> do
                  genContinuation ".clco" ".clcx" ty kf nu $ \nu' jb -> do
                      kv <- lift $ mkFreeOccForBinder jb
                      return $ MKCall nu'  ty v' vs' kv

        KNLetRec  xs es rest -> do 
            let vs = map (\(x,e) -> (TypedId (typeKN e) x)) (zip xs es)
            m1 <- get
            dbgDoc $ text "m1: " <> pretty (Map.toList m1)
            xs' <- mapM mkBinder vs
            m2 <- get
            dbgDoc $ text "m2: " <> pretty (Map.toList m2)
            --put $ extend m (map tidIdent vs) xs'
            -- TODO reconsider k
            ts <- mapM (\e -> mkOfKN_Base e k) es
            t  <- mkOfKN_Base rest k
            put m1
            let knowns = map (uncurry mkKnownT) (zip xs' ts)
            let rv = MKLetRec      nu knowns t
            lift $ backpatchT rv (t:ts)

        KNLetFuns ids fns st -> do
            let vs = map (\(x,fn) -> (TypedId (fnType fn) x)) (zip ids fns)
            m <- get
            binders <- mapM mkBinder vs
            fs'   <- mapM mkOfKNFn fns
            rest' <- mkOfKN_Base st k
            knowns <- lift $ mapM (uncurry mkKnown') (zip binders fs')
            put m
            lift $ backpatchT (MKLetFuns nu knowns rest') [rest']

        e | Just (bindName, gen) <- isExprNotTerm e -> do
            genMKLetVal bindName (typeKN e) gen
      
      -- Insert final backpatches etc.
      lift $ do selfLink <- newOrdRef Nothing
                installLinks selfLink nvres

  gor expr


isExprNotTerm expr = do
  let qv = mkFreeOcc
  let qvs = mapM qv
  let qa (ArrayIndex v1 v2 x y) = qvs [v1, v2] >>= \[v1', v2'] -> return (ArrayIndex v1' v2' x y)
  let qelt (Left lit) = return (Left lit)
      qelt (Right v)  = liftM  Right (qv v)
  case expr of
    KNLiteral   ty   lit -> Just $ (,) ".lit" $ \nu' -> return $ MKLiteral nu' ty lit
    KNTuple     ty vs sr -> Just $ (,) ".tup" $ \nu' -> do
                                  vs' <- mapM qv vs
                                  return $ MKTuple nu' ty vs' sr
    KNKillProcess   ty t -> Just $ (,) ".kil" $ \nu' -> return $ MKKillProcess nu' ty t
    KNCallPrim r ty p vs -> Just $ (,) ".cpr" $  \nu' -> do
                                  vs' <- qvs vs
                                  return $ MKCallPrim nu' ty p vs' r
    KNAppCtor    ty c vs -> Just $ (,) ".app" $ \nu' -> do
                                  vs' <- qvs vs
                                  return $ MKAppCtor nu' ty c vs'
    KNAlloc      ty v mr -> Just $ (,) ".alo" $  \nu' -> do
                                  v' <- qv  v 
                                  return $ MKAlloc   nu' ty v' mr
    KNDeref      ty v    -> Just $ (,) ".get" $  \nu' -> do
                                  v' <- qv  v
                                  return $ MKDeref   nu' ty v'
    KNStore      ty v v2 -> Just $ (,) ".sto" $  \nu' -> do
                                  [v', v2'] <- qvs [v,v2]
                                  return $ MKStore   nu' ty v' v2'
    KNAllocArray ty v m z-> Just $ (,) ".ala" $  \nu' -> do
                                  v' <- qv  v
                                  return $ MKAllocArray  nu' ty v' m z
    KNArrayRead  ty a    -> Just $ (,) ".ari" $  \nu' -> do
                                  a' <- qa  a
                                  return $ MKArrayRead   nu' ty a'
    KNArrayPoke  ty a v  -> Just $ (,) ".arp" $ \nu' -> do
                                  v' <- qv v
                                  a' <- qa a
                                  return $ MKArrayPoke   nu' ty a' v'
    KNArrayLit   ty v elts -> Just $ (,) ".arr" $ \nu' -> do
                                  v' <- qv v
                                  elts' <- mapM qelt elts
                                  return $ MKArrayLit nu' ty v' elts'
    KNTyApp  ty v argtys   -> Just $ (,) ".tya" $ \nu' -> do
                                   v' <- qv  v 
                                   return $ MKTyApp    nu' ty v' argtys
    _ -> Nothing

withLinkT :: (Uplink ty -> StateT s Compiled (MKTerm ty))
          -> StateT s Compiled (Subterm ty, MKTerm ty)
withLinkT gen = do
  parentLink2 <- lift $ newOrdRef Nothing
  thing <- gen parentLink2
  selfLink2 <- lift $ newOrdRef (Just thing)
  return (selfLink2, thing)

withLinkE :: (Uplink ty -> StateT s Compiled (MKExpr ty))
          -> StateT s Compiled (Subexpr ty, MKExpr ty)
withLinkE gen = do
  parentLink2 <- lift $ newOrdRef Nothing
  thing <- gen parentLink2
  selfLink2 <- lift $ newOrdRef (Just thing)
  return (selfLink2, thing)

genBinder :: String -> ty -> WithBinders ty (MKBoundVar ty)
genBinder name ty = do
  xid <- lift $ ccFreshId $ T.pack name
  let xv = TypedId ty xid
  mkBinder xv

genBinderAndOcc :: String -> ty -> WithBinders ty (MKBoundVar ty, FreeVar ty)
genBinderAndOcc name ty = do
  xb <- genBinder name ty
  xo <- mkFreeOcc (boundVar xb)
  return (xb, xo)

installLinks :: Subterm ty -> MKTerm ty -> Compiled (Subterm ty)
installLinks selfLink term = do
    writeOrdRef selfLink (Just term)
    -- Free-occurrence links for MKExprs are install by backpatchE.
    mapM_ (\fv -> setFreeLink fv term) (directFreeVarsT term)
    return selfLink

genContinuation contName contBindName ty_x (kf, resTy) nu restgen = do
    -- Generate the continuation variable 'j'.
    jb  <- genBinder contName (mkFunType [ty_x] resTy)
    jbx <- genBinder contName (mkFunType [ty_x] resTy)

    -- letcont j x = kf(x) in [[restgen]] j
    (xb, xo) <- genBinderAndOcc contBindName ty_x
    
    body <- kf xo

    let contfn = MKFn jbx [xb] Nothing body NotRec (annotForRange $ MissingSourceRange "cont")
    known <- lift $ mkKnown' jb contfn
    lift $ backpatchFn contfn

    (rest', _) <- withLinkT $ \nu' -> restgen nu' jb
    
    let rv = MKLetCont nu [known] rest'
    lift $ backpatchT rv [rest']

parentLinkE :: MKExpr ty -> Uplink ty
parentLinkE expr =
  case expr of
    MKLiteral     u       _t _it -> u
    MKTuple       u     _t _s _r -> u
    MKKillProcess u     _ty _t    -> u
    MKCallPrim    u     _ty _ _s _ -> u
    MKAppCtor     u     _ty _ _s -> u
    MKAlloc       u     _ty _  _ -> u
    MKDeref       u     _ty _    -> u
    MKStore       u     _ty _ _2 -> u
    MKAllocArray  u     _ty _ _ _ -> u
    MKArrayRead   u     _ty _a    -> u
    MKArrayPoke   u     _ty _a _  -> u
    MKArrayLit    u _ty _v _elts  -> u
    MKCompiles    u _res _ty _body -> u
    MKTyApp       u _ty _ _arg_tys -> u

parentLinkT :: MKTerm ty -> Uplink ty
parentLinkT expr =
  case expr of
    MKLetVal      u   _known  _k -> u
    MKLetRec      u   _knowns _k -> u
    MKLetFuns     u   _knowns _k -> u
    MKLetCont     u   _knowns _k -> u
    MKRelocDoms   u _ids _k      -> u
    MKCase        u  _ty _ _arms  -> u
    MKIf          u  _ty _ _e1 _e2 -> u
    MKCall        u     _ty _ _s _   -> u
    MKCont        u     _ty _ _s     -> u
    --MKHandler     u _ty _action _arms _mb_x -> u

tagT :: MKTerm ty -> String
tagT expr =
  case expr of
    MKLetVal      {} -> "MKLetVal"
    MKLetRec      {} -> "MKLetRec"
    MKLetFuns     {} -> "MKLetFuns"
    MKLetCont     {} -> "MKLetCont"
    MKCase        {} -> "MKCase"
    MKIf          {} -> "MKIf"
    MKCall        {} -> "MKCall"
    MKCont        {} -> "MKCont"
    --MKHandler     {} -> "MKHandler"

freeVarsE :: MKExpr ty -> [FreeOcc ty]
freeVarsE expr =
  case expr of
    MKLiteral     {} -> []
    MKTuple       _     _t vs _r -> vs
    MKKillProcess {} -> []
    MKCallPrim    _     _ty _ vs _ -> vs
    MKAppCtor     _     _ty _ vs -> vs
    MKAlloc       _     _ty v  _ -> [v]
    MKDeref       _     _ty v    -> [v]
    MKStore       _     _ty v1 v2 -> [v1,v2]
    MKAllocArray  _     _ty v _ _ -> [v]
    MKArrayRead   _     _ty ari    ->     freeVarsA ari
    MKArrayPoke   _     _ty ari v  -> v : freeVarsA ari
    MKArrayLit    _ _ty v elts  -> v : [x | Right x <- elts]
    MKCompiles    {} -> []
    MKTyApp       _ _ty v _arg_tys -> [v]

freeVarsA (ArrayIndex v1 v2 _ _) = [v1, v2]

directFreeVarsT :: MKTerm ty -> [FreeOcc ty]
directFreeVarsT expr =
  case expr of
    -- Note: we don't collect free variables from linked subterms!
    -- Ideally this function would collect occurrences from the subexpr
    -- of MKLetVal, but for now it must be done by the caller to preserve purity.
    MKLetVal      {} -> []
    MKLetRec      {} -> []
    MKLetFuns     {} -> []
    MKLetCont     {} -> []
    MKRelocDoms   {} -> []
    MKCase        _  _ty v _arms     -> [v]
    MKIf          _  _ty v _e1 _e2   -> [v]
    MKCall        _     _ty v vs c   -> c:v:vs
    MKCont        _     _ty c vs     -> c  :vs
    --MKHandler     _ _ty _action _arms _mb_x -> []

data MaybeCont ty = YesCont (MKBoundVar ty)
                  | NoCont
                  deriving (Eq)

mbContOf Nothing = NoCont
mbContOf (Just c) = YesCont c

knOfMKFn mb_retCont (MKFn v vs mb_cont expr isrec annot) = do
      let qb (MKBound tid _) = tid
      expr' <- do let rc = case --trace ("picking new continuation for " ++ show (pretty v) ++ "from: " ++ show (pretty (mb_retCont, mb_cont))) $
                                 (mb_retCont, mb_cont) of 
                            (YesCont retCont, Nothing) -> YesCont retCont
                            (NoCont, Nothing) -> NoCont --error $ "knOfMKFn has no return continuation!"
                            (_,      Just rc) -> YesCont rc
                  readLink "knOfMKFn" expr >>= knOfMK rc
      return $ Fn (qb v) (map qb vs) expr' isrec annot

knOfMKExpr :: Pretty t =>
              MaybeCont t -> MKExpr t -> Compiled (KNExpr' RecStatus t)
knOfMKExpr mb_retCont expr = do
  let q  subterm = readLink "knOfMK" subterm >>= knOfMK mb_retCont

  let qv (DLCNode fop _ _) = do bound <- liftIO $ repr (fopPoint fop) >>= descriptor
                                return $ boundVar bound
  let qa (ArrayIndex v1 v2 x y) = mapM qv [v1, v2] >>= \[v1', v2'] -> return (ArrayIndex v1' v2' x y)
  let qelt (Left lit) = return (Left lit)
      qelt (Right v)  = liftM Right (qv v)

  case expr of
    MKLiteral     _ ty lit -> return $ KNLiteral ty lit
    MKTuple       _ ty vars sr -> do vars' <- mapM qv vars
                                     return $ KNTuple ty vars' sr
    MKKillProcess _ ty txt     -> return $ KNKillProcess ty txt
    MKCallPrim    _ ty p vs r -> do vs' <- mapM qv vs
                                    return $ KNCallPrim r ty p vs'
    MKAppCtor     _ ty cid vs -> do vs' <- mapM qv vs
                                    return $ KNAppCtor ty cid vs'
    MKAlloc       _ ty v amr  -> do v' <- qv v
                                    return $ KNAlloc ty v' amr
    MKDeref       _ ty v      -> qv v >>= \v' -> return $ KNDeref ty v'
    MKStore       _ ty v v2   -> mapM qv [v, v2] >>= \[v',v2'] -> return $ KNStore ty v' v2'
    MKAllocArray  _ ty v amr zi -> qv v >>= \v' -> return $ KNAllocArray ty v' amr zi
    MKArrayRead   _ ty ari    -> qa ari >>= \ari' -> return $ KNArrayRead ty ari'
    MKArrayPoke   _ ty ari v  -> qa ari >>= \ari' ->
                                 qv v   >>= \v' -> return $ KNArrayPoke ty ari' v'
    MKArrayLit    _ ty v elts -> qv v   >>= \v' ->
                                 mapM qelt elts >>= \elts' -> return $ KNArrayLit ty v' elts'
    MKCompiles    _ res ty body -> q body >>= \body' -> return $ KNCompiles res ty body'
    MKTyApp       _ ty v arg_tys -> qv v >>= \v' -> return $ KNTyApp ty v' arg_tys

knOfMK :: Pretty t =>
          MaybeCont t -> MKTerm t -> Compiled (KNExpr' RecStatus t)
knOfMK mb_retCont term0 = do
  let q  subterm = readLink "knOfMK" subterm >>= knOfMK mb_retCont
  let qv :: FreeOcc ty -> Compiled (TypedId ty)
      qv (DLCNode fop _ _) = do bound <- liftIO $ repr (fopPoint fop) >>= descriptor
                                return $ boundVar bound
  let qk :: (val -> Compiled res) -> Known ty (OrdRef (Maybe val)) -> Compiled (Ident, Maybe res)
      qk f (x,br) = do b <- readOrdRef br
                       b' <- liftMaybe f b
                       return (tidIdent (boundVar x), b')
  let qks f knowns = do vals <- mapM (qk f) knowns
                        return $ unzip [(x,b) | (x, Just b) <- vals]

  let qarm (MKCaseArm pat body binds rng) = do
        let binds' = map boundVar binds
        body' <- q body
        --mb_guard' <- liftMaybe q mb_guard
        return $ CaseArm pat body' Nothing binds' rng
  let qf = knOfMKFn mb_retCont

  case term0 of
    MKRelocDoms   _u _ids k -> q k
    MKIf          _u  ty v e1 e2  -> do e1' <- q e1
                                        e2' <- q e2
                                        v'  <- qv v
                                        return $ KNIf ty v' e1' e2'
    MKCase        _u  ty v arms   -> do arms' <- mapM qarm arms
                                        v' <- qv v
                                        return $ KNCase         ty v' arms'
    MKLetVal      _u   known  k   -> do (x', mb) <- qk (knOfMKExpr mb_retCont) known
                                        k' <- q k
                                        case mb of
                                          Nothing -> return k'
                                          Just b' -> return $ KNLetVal x' b' k'
    MKLetRec      _u   knowns  k  -> do (xs', es')  <- qks (knOfMK mb_retCont) knowns
                                        k'  <- q k
                                        return $ mkKNLetRec xs' es' k'
    MKLetFuns     _u   knowns  k  -> do (xs', fns') <- qks qf knowns
                                        k'  <- q k
                                        return $ mkKNLetFuns  xs' fns' k'

    MKCall        _u  ty v vs _c   -> do
      (v':vs') <- mapM qv (v:vs)
      cvb <- freeBinder _c
      if --trace ("MKCall comparing " ++ (show $ pretty cvb) ++ " vs " ++ (show $ pretty mb_retCont)) $
            YesCont cvb == mb_retCont || isMainFnVar v'
        then return $ KNCall       ty v' vs'
        else do xid <- ccFreshId $ T.pack ".ctmp"
                return $ KNLetVal xid (KNCall ty v' vs')
                          (KNCall (tidType $ boundVar cvb) (boundVar cvb) [TypedId ty xid])
      
    -- TODO if we can match   letcont j x = ... in MKCall v vs j
    --      and j has no other uses,
    --      emit KNLetVar x = KNCall v vs
    MKLetCont     _u  knowns k -> do (xs', fns') <- qks qf knowns
                                     k'  <- q k
                                     return $ mkKNLetFuns  xs' fns' k'
    
    MKCont        _u ty contvar vs -> do
          vs' <- mapM qv vs
          cvb <- freeBinder contvar
          -- If contvar is the return continuation, with one argument, we don't want a call.
          let isReturn = YesCont cvb == mb_retCont
          case --trace ("MKCont comparing " ++ (show $ pretty cvb) ++ " vs " ++ (show $ pretty mb_retCont)) $
                 vs' of
            [v] | isReturn -> return $ KNVar v
            _ -> return $ KNCall ty (boundVar cvb) vs'
{-
    MKHandler     _ ty action arms mb_x -> do
        action' <- q action
        arms' <- mapM qarm arms
        mb_x' <- liftMaybe q mb_x
        return $ KNHandler ty action' arms' mb_x'
-}
mkKNLetRec [] [] k = k
mkKNLetRec xs es k = KNLetRec xs es k

mkKNLetFuns [] [] k = k
mkKNLetFuns xs es k = KNLetFuns xs es k


isMainFnVar v =
  case tidIdent v of
      GlobalSymbol t _ -> t == T.pack "main"
      _ -> False

isMainFn fo = do
  b <- freeBinder fo
  return $ isMainFnVar (boundVar b)

isTextPrim (GlobalSymbol t _) = t `elem` [T.pack "TextFragment", T.pack "TextConcat"]
isTextPrim _ = False

-- We detect and kill dead bindings for functions here as well.
-- TODO we ought to collect a single unified worklist of subterms
--      (including redexes and bindings) which we can iterate over
--      and add to as appropriate during processing.
-- For example, to remove a dead function binding we must also
-- collect and kill the free variable occurrences mentioned within the
-- body, which may in turn trigger further dead-binding elimination.
collectRedexes :: (Pretty t)
               => IORef (WorklistQ (Subterm t))
               -> IORef (Map (MKBoundVar t) (Link (MKTerm t)))
               -> IORef (Map (MKBoundVar t) (Link (MKExpr t)))
               -> IORef (Map (MKBoundVar t) (Link (MKFn (Subterm t) t)))
               -> IORef (Map (MKBoundVar t) (Link (MKTerm t)))
               -> IORef (Map (MKBoundVar t) (MKBoundVar t))
               -> IORef (Map [Ident] (MKTerm t, (Link (MKTerm t))))
               -> Subterm t -> Compiled ()
collectRedexes ref valbindsref expbindsref funbindsref
                   fundefsref aliasesref relocdomsref sbtm = go sbtm
 where
   go subterm = do
    mb_term <- readOrdRef subterm
    case mb_term of
      Nothing -> return ()
      Just term -> do
        let markRedex = liftIO $ modIORef' ref (\w -> worklistAdd w subterm)
        case term of
          MKCall _ _ fo _ _ -> whenNotM (isMainFn fo) markRedex
          MKCont {}         -> markRedex
          _ -> markAndFindSubtermsOf term >>= mapM_ go
          where markAndFindSubtermsOf term =
                    case term of
                      MKIf          _u _ _ tru fls -> return [tru, fls]

                      MKLetVal      _u  (x, br) k  -> do markExpBind (x, br)
                                                         return [k]
                      MKLetRec      _u   knowns k  -> do mapM_ markValBind knowns
                                                         return $ k : (map snd knowns)
                      MKLetFuns     _u   knowns k  -> do liftIO $ modIORef' ref (\w -> worklistAdd w subterm) -- markRedex
                                                         mapM_ (markFunBind subterm) knowns
                                                         fns <- knownActuals knowns
                                                         return $ k : map mkfnBody fns
                      MKLetCont     _u   knowns k  -> do mapM_ markCntBind knowns
                                                         fns <- knownActuals knowns
                                                         return $ k : map mkfnBody fns
                      MKCase        _u _ _v arms -> return $ map mkcaseArmBody arms
                      MKRelocDoms _u ids k -> do liftIO $ modIORef' relocdomsref (\m -> Map.insert ids (term,k) m)
                                                 return [k]
                      _ -> return []

   markValBind (x,tm) = liftIO $ modIORef' valbindsref (\m -> Map.insert x tm m)
   markCntBind (x,fn) = liftIO $ modIORef' funbindsref (\m -> Map.insert x fn m)
   markExpBind (x,exlink) = do
                        liftIO $ modIORef' expbindsref (\m -> Map.insert x exlink m)
                    
                        ex <- readLink "collectRedex.E" exlink
                        case ex of
                          MKTyApp _u _ty fv [] -> do
                            -- record alias...
                            bv <- freeBinder fv
                            liftIO $ modIORef' aliasesref (\m -> Map.insert x bv m)
                          _ -> return ()

   markFunBind subterm (x,fn) = do
            mb_mkfn <- readOrdRef fn
            case mb_mkfn of
              Nothing -> return ()
              Just mkfn -> do
                        xc <- dlcCount x
                        bc <- mkbCount x
                        fc <- dlcCount (mkfnVar mkfn)
                        ccWhen ccVerbose $ do
                          dbgDoc $ text $ "markFnBind: x  = (" ++ show xc ++ " vs " ++ show bc ++ ") " ++ show (tidIdent $ boundVar x)                
                          dbgDoc $ text $ "            fv = (" ++ show fc ++ ") " ++ show (tidIdent $ boundVar (mkfnVar mkfn))
                        if xc == 0 && not (isTextPrim (tidIdent $ boundVar x))
                          then do
                            -- dbgDoc $ text $ "killing dead fn binding " ++ show (tidIdent $ boundVar x)
                            writeOrdRef fn Nothing
                          else do
                            liftIO $ modIORef' funbindsref (\m -> Map.insert x fn m)
                            liftIO $ modIORef' fundefsref  (\m -> Map.insert x subterm m)

knownActuals :: [Known ty (Link val)] -> Compiled [val]
knownActuals knowns = do
    mb_vals <- mapM (readOrdRef . snd) knowns
    return $ catMaybes mb_vals

-- {{{
shouldNotInlineFn fn =
  let id = tidIdent (boundVar (mkfnVar fn)) in
  (T.pack "noinline_" `T.isInfixOf` identPrefix id
   && not (T.pack "." `T.isInfixOf` identPrefix id))


data RedexSituation t =
       CallOfUnknownFunction
     | CallOfSingletonFunction (MKFn (Subterm t) t)
     | CallOfDonatableFunction (MKFn (Subterm t) t)
     | SomethingElse           (MKFn (Subterm t) t)

classifyRedex :: (Pretty t)
              => FreeOcc t -> [FreeOcc t]
              -> Map (MKBoundVar t) (Link (MKFn (Subterm t) t))
              -> Map (MKBoundVar t) (MKBoundVar t)
              -> Compiled (RedexSituation t)
classifyRedex callee args knownFns aliases = do
  bv <- freeBinder callee
  let bv' = case Map.lookup bv aliases of
              Nothing -> bv
              Just z  -> z
  mb_fn <- lookupBinding' bv' knownFns
  classifyRedex' bv' mb_fn args knownFns

classifyRedex' _ Nothing _ _ =
  return CallOfUnknownFunction

classifyRedex' fnbinder (Just fn) args knownFns = do
  callee_singleton <- binderIsSingletonOrDead fnbinder
  {-
  count <- mkbCount binder
  dbgDoc $ text $ "is callee singleton? " ++ show (pretty binder) ++
                      " -> " ++ show callee_singleton ++ " count: " ++ show count ++
                      " ; rec? " ++ show (mkfnIsRec fn) -}

  case (callee_singleton, mkfnIsRec fn) of
    _ | shouldNotInlineFn fn
                   -> return $ CallOfUnknownFunction
    (True, NotRec) -> return $ CallOfSingletonFunction fn
    _ -> do
      donationss <- mapM (\(arg, binder) -> do
                         argsingle <- freeOccIsSingleton arg
                         argboundfn <- lookupBinding arg knownFns
                         bindoccs <- collectOccurrences binder
                         -- Check how many times the binder occurs,
                         -- excluding recursive calls.
                         bindNonRecOccCounts <- mapM (\occ -> do
                            Just tm <- readOrdRef (freeLink occ)
                            case tm of
                              MKCall _ _ v _ _ -> do
                                vb <- freeBinder v
                                return (if vb == fnbinder || vb == mkfnVar fn then 0 else (1 :: Int))
                              _ -> return 1) bindoccs
                         let bindsingle = sum bindNonRecOccCounts <= 1

                         if argsingle && isJust argboundfn && bindsingle
                           then return [(arg, binder)]
                           else return []
                         ) (zip args (mkfnVars fn))
      let donations = concat donationss
      if null donations
        then return $ SomethingElse fn
        else return $ CallOfDonatableFunction fn
-- }}}

-- {{{
type MKRenamed t = WithBinders t

runCopyMKFn :: (Pretty t, Show t, AlphaRenamish t RecStatus)
            => MKFn (Subterm t) t -> Map Ident (MKBoundVar t)
            -> Compiled (MKFn (Subterm t) t)
runCopyMKFn mkfn bindings = evalStateT (copyMKFn mkfn) bindings

copyBinder :: String -> MKBoundVar t -> MKRenamed t (MKBoundVar t)
copyBinder msg b = do
  newid <- lift $ ccRefresh (tidIdent $ boundVar b)
  -- Like mkBinder, but we record the old id in the map instead of the new one.
  ref <- lift $ newOrdRef Nothing
  let binder = MKBound (TypedId (tidType $ boundVar b) newid) ref
  !m <- get
  put $ extend m [tidIdent $ boundVar b] [binder]
  lift $ ccWhen ccVerbose $ do
    dbgDoc $ text $ "copied binder " ++ show (prettyIdent $ tidIdent $ boundVar b) ++ " (" ++ msg ++ ") into " ++ show newid
  return binder
 where
    ccRefresh :: Ident -> Compiled Ident
    ccRefresh (Ident t _) = do
        u <- ccUniq
        return $ Ident t u
    ccRefresh (GlobalSymbol t alt) = do
        u <- ccUniq
        return $ GlobalSymbol (t `T.append` T.pack (show u)) alt

copyFreeOcc :: FreeVar t -> WithBinders t (FreeVar t)
copyFreeOcc fv = do
  -- Because copyBinder indexes binders by old idents,
  -- using mkFreeOcc implicitly grabs the new binder...
  -- except that since we only need to copy some functions
  -- (that is, we don't copy those which can't be inlined or contified)
  -- our binder map will be incomplete. Any binder which isn't in the map
  -- should be passed through unmodified.
  b <- lift $ freeBinder fv
  m <- get
  case Map.lookup (tidIdent $ boundVar b) m of
    Just binder -> lift $ mkFreeOccForBinder binder
    Nothing     -> lift $ mkFreeOccForBinder b

copyMKFn :: (Pretty t, Show t, AlphaRenamish t RecStatus)
         => MKFn (Subterm t) t
         -> MKRenamed t (MKFn (Subterm t) t)
copyMKFn fn = do
  v'  <-       copyBinder "mkFnVar"   (mkfnVar fn)
  vs' <- mapM (copyBinder "mkFnVars") (mkfnVars fn)
  cont' <- case mkfnCont fn of
             Nothing -> return Nothing
             Just cf ->
               if cf == mkfnVar fn
                 then return $ Just v'
                 else copyBinder "mkFnCont" cf >>= return . Just
  body <- lift $ readOrdRef (mkfnBody fn)
  link' <- case body of
                Just term -> copyMKTerm term
                Nothing   -> return (mkfnBody fn)
  let fn' = fn { mkfnVar = v' , mkfnVars = vs' , mkfnBody = link' , mkfnCont = cont' }
  lift $ backpatchFn fn'
  return fn'

-- Returns a Subexpr with an empty parent link.
copyMKExpr :: (Pretty t, Show t, AlphaRenamish t RecStatus)
           => MKExpr t -> MKRenamed t (Subexpr t, MKExpr t)
copyMKExpr expr = do
  let qv = copyFreeOcc
  let qa (ArrayIndex v1 v2 x y) =
        mapM qv [v1, v2] >>= \[v1', v2'] -> return (ArrayIndex v1' v2' x y)
  let qelt (Left lit) = return (Left lit)
      qelt (Right v)  = liftM  Right (qv v)
  case expr of
    MKLiteral     _ ty lit -> withLinkE $ \u -> return $ MKLiteral u ty lit
    MKTuple       _ ty vars sr -> do vars' <- mapM qv vars
                                     withLinkE $ \u -> return $ MKTuple u ty vars' sr
    MKKillProcess _ ty txt     -> withLinkE $ \u -> return $ MKKillProcess u ty txt
    --MKVar         _          _   -> u
    MKCallPrim    _ ty p vs r -> do vs' <- mapM qv vs
                                    withLinkE $ \u -> return $ MKCallPrim u   ty p  vs' r
    MKAppCtor     _ ty cid vs -> do vs' <- mapM qv vs
                                    withLinkE $ \u -> return $ MKAppCtor u ty cid vs'
    MKAlloc       _ ty v amr  -> do v' <- qv v
                                    withLinkE $ \u -> return $ MKAlloc u ty v' amr
    MKDeref       _ ty v      -> qv v >>= \v' ->
                                    withLinkE $ \u -> return $ MKDeref u ty v'
    MKStore       _ ty v v2   -> mapM qv [v, v2] >>= \[v',v2'] ->
                                    withLinkE $ \u -> return $ MKStore u ty v' v2'
    MKAllocArray  _ ty v amr zi -> qv v >>= \v' ->
                                    withLinkE $ \u -> return $ MKAllocArray u ty v' amr zi
    MKArrayRead   _ ty ari    -> qa ari >>= \ari' ->
                                    withLinkE $ \u -> return $ MKArrayRead u ty ari'
    MKArrayPoke   _ ty ari v  -> qa ari >>= \ari' ->
                                 qv v   >>= \v' ->
                                    withLinkE $ \u -> return $ MKArrayPoke u ty ari' v'
    MKArrayLit    _ ty v elts -> qv v   >>= \v' ->
                                 mapM qelt elts >>= \elts' ->
                                    withLinkE $ \u -> return $ MKArrayLit u ty v' elts'
    MKCompiles    _ res ty body -> do body' <- lift $ readLink "copyMKExpr.Compiles" body
                                      copyMKTerm body' >>= \subterm' ->
                                        withLinkE $ \u -> return $ MKCompiles u res ty subterm'
    MKTyApp       _ ty v arg_tys -> qv v >>= \v' ->
                                     withLinkE $ \u -> return $ MKTyApp u ty v' arg_tys

copyMKTerm :: (Pretty t, Show t, AlphaRenamish t RecStatus)
           => MKTerm t -> MKRenamed t (Subterm t)
copyMKTerm term = do
  let q subterm = do tm <- lift $ readLink "copyMKTerm" subterm
                     copyMKTerm tm
  let --qe :: Subexpr t -> MKRenamed (Subexpr t)
      qe subexpr = do mb_se <- lift $ readOrdRef subexpr
                      case mb_se of
                        Just se -> do se' <- copyMKExpr se
                                      return $ fst se'
                        Nothing -> error $ "copyMKTerm 1169"
  let --qf :: Link (MKFn (Subterm ty) ty) -> MKRenamed (Link (MKFn (Subterm ty) ty))
      qf link = do
          mb_fn <- lift $ readOrdRef link
          case mb_fn of
            Just fn -> do fn' <- copyMKFn fn
                          lift $ newOrdRef (Just fn')
            Nothing -> return link
  let qv = copyFreeOcc

  let qpat (PR_Ctor sr ty pats ctor) = do pats' <- mapM qpat pats
                                          return $ PR_Ctor sr ty pats' ctor
      qpat (PR_Or   sr ty pats     ) = do pats' <- mapM qpat pats
                                          return $ PR_Or   sr ty pats'
      qpat (PR_Tuple sr ty pats    ) = do pats' <- mapM qpat pats
                                          return $ PR_Tuple sr ty pats'
      qpat (PR_Atom (P_Variable sr tid)) = do
            m <- get
            case Map.lookup (tidIdent tid) m of
              Just binder -> return $ PR_Atom (P_Variable sr (boundVar binder))
              Nothing     -> return $ PR_Atom (P_Variable sr tid)
      qpat (PR_Atom atom) = return $ PR_Atom atom
  let qarm (MKCaseArm pat body binds rng) = do
        binds' <- mapM (copyBinder "qarm") binds
        body' <- q body
        --mb_guard' <- liftMaybe q mb_guard
        pat' <- qpat pat
        return $ MKCaseArm pat' body' binds' rng

  let -- qk :: (Link val -> MKRenamed ty (Link res)) -> Known ty (Link val)
      --   -> MKRenamed ty (MKBound (TypedId ty), Link res)
      qk f (boundvar, link) = do
                       bv' <- copyBinder "qk" boundvar
                       link' <- f link
                       return (bv', link')

  -- TODO maybe have withLinkT use subtermsOf ?
  (link, newterm) <- case term of
    MKRelocDoms   _u   ids    k   -> do k' <- q k
                                        withLinkT $ \u -> lift $ do
                                          let rv = MKRelocDoms u ids k'
                                          backpatchT rv [k']
    MKLetVal      _u   known  k   -> do x' <- qk qe known
                                        k' <- q k
                                        withLinkT $ \u -> lift $ do
                                          let rv = MKLetVal u x' k'
                                          backpatchE rv [snd x']
                                          backpatchT rv [k']
    MKLetRec      _u   knowns  k  -> do knowns' <- mapM (qk q) knowns
                                        k'  <- q k
                                        withLinkT $ \u -> lift $ do
                                          let rv = MKLetRec u knowns' k'
                                          backpatchT rv [k']
    MKLetFuns     _u   knowns  k  -> do knowns' <- mapM (qk qf) knowns
                                        k'  <- q k
                                        withLinkT $ \u -> lift $ do
                                          let rv = MKLetFuns u knowns' k'
                                          backpatchT rv [k']
    MKLetCont     _u   knowns  k  -> do knowns' <- mapM (qk qf) knowns
                                        k'  <- q k
                                        withLinkT $ \u -> lift $ do
                                          let rv = MKLetCont u knowns' k'
                                          backpatchT rv [k']
    MKIf          _u  ty v e1 e2  -> do e1' <- q e1
                                        e2' <- q e2
                                        v'  <- qv v
                                        withLinkT $ \u -> lift $ do
                                          let rv = MKIf u ty v' e1' e2'
                                          backpatchT rv [e1', e2']
    MKCase        _u  ty v arms   -> do arms' <- mapM qarm arms
                                        v' <- qv v
                                        withLinkT $ \u -> lift $ do
                                          let rv = MKCase u ty v' arms'
                                          backpatchT rv (map mkcaseArmBody arms')
    MKCall        _u  ty v vs _c   -> do mapM qv (v:vs) >>= \(v':vs') ->
                                          qv  _c        >>= \c'  ->
                                           withLinkT $ \u -> lift $ return $ MKCall u       ty v' vs' c' 
    MKCont        _u  ty _c vs     -> do mapM qv    vs  >>= \    vs' ->
                                          qv  _c        >>= \c'  ->
                                           withLinkT $ \u -> return $ MKCont u       ty c' vs'
                                           {-
    MKHandler     _u ty action arms mb_x -> do
                                         action' <- q action
                                         arms' <- mapM qarm arms
                                         mb_x' <- liftMaybe q mb_x
                                         {-case mb_x of
                                                    Nothing -> return Nothing
                                                    Just x -> q x >>= return . Just -}
                                         withLinkT $ \u -> lift $ do
                                          let rv = MKHandler u ty action' arms' mb_x'
                                          backpatchT rv (action' : maybeToList mb_x' ++ map mkcaseArmBody arms')
                                         -}

  lift $ installLinks link newterm


mknShrink :: (Pretty t, Show t, AlphaRenamish t RecStatus)
          => Subterm t -> MKBoundVar t -> WithBinders t (KNExpr' RecStatus t)
mknShrink subterm mainCont = do
  term <- lift $ readLink "mknShrink" subterm
  kn1 <- lift $ knOfMK (YesCont mainCont) term  
  dbgDoc $ text $ "mknShrink, term is " ++ show (pretty kn1)
  return kn1

mknInline :: Subterm MonoType -> MKBoundVar MonoType -> Maybe Int -> Compiled ()
mknInline subterm mainCont mb_gas = do
    wr <- liftIO $ newIORef worklistEmpty
    kr <- liftIO $ newIORef Map.empty
    er <- liftIO $ newIORef Map.empty
    fr <- liftIO $ newIORef Map.empty
    fd <- liftIO $ newIORef Map.empty
    ar <- liftIO $ newIORef Map.empty
    relocDomMarkers <- liftIO $ newIORef Map.empty
    --term <- readLink "mknInline" subterm
    collectRedexes wr kr er fr fd ar relocDomMarkers subterm

    _knownVals <- liftIO $ readIORef kr

    do w0 <- liftIO $ readIORef wr
       k0 <- liftIO $ readIORef kr
       e0 <- liftIO $ readIORef er
       f0 <- liftIO $ readIORef fr
       dbgDoc $ text $ "collected " ++ show (length (worklistToList w0)) ++ " redexes..."
       dbgDoc $ text $ "collected " ++ show (length (Map.toList k0)) ++ " valbinds..."
       dbgDoc $ text $ "collected " ++ show (length (Map.toList e0)) ++ " expbinds..."
       dbgDoc $ text $ "collected " ++ show (length (Map.toList f0)) ++ " funbinds..."

    let worklistGet' = do
          w0 <- liftIO $ readIORef wr
          case worklistGet w0 of
            Nothing -> return Nothing
            Just (subterm, w) -> do
              liftIO $ writeIORef wr w
              mb_redex <- readOrdRef subterm
              case mb_redex of
                Nothing -> worklistGet'
                Just mredex -> do
                  parent <- readOrdRef (parentLinkT mredex)
                  return $ Just (subterm, mredex, parent)
              {-
              parent <- readOrdRef (parentLinkT mredex)
              mb_altself <- readOrdRef (selfLinkT mredex)
              case mb_altself of
                Nothing ->
                  error $ "item in worklist had null self-link...?"
                Just altself ->
                  if selfLinkT altself /= selfLinkT mredex
                    then
                      error $ "altself not the same as mredex?!?"
                    else
                      return $ Just (mredex, parent)
                      -}

    let go 0 = dbgDoc $ text "... ran outta gas"

        go gas = do
           mb_mredex_parent <- worklistGet'
           case mb_mredex_parent of
             Nothing -> dbgDoc $ text "... ran outta work"
             Just (_subterm, mredex, Nothing) -> do
                case mredex of
                  MKLetFuns _u [(bv,_)] _ | tidIdent (boundVar bv) == GlobalSymbol (T.pack "TextFragment") NoRename ->
                    return () -- The top-most function binding will be parentless; don't print about it though.
                  _ -> do
                    do redex <- knOfMK (YesCont mainCont) mredex
                       dbgDoc $ red (text "skipping parentless redex: ") <+> pretty redex
                  
                go gas
             Just (subterm, mredex, Just _parent) -> case mredex of
               MKCall _up _ty callee args kv -> do
                 knownFns   <- liftIO $ readIORef fr
                 aliases    <- liftIO $ readIORef ar
                 situation <- classifyRedex callee args knownFns aliases
                 case situation of
                   CallOfUnknownFunction -> do
                     do redex <- knOfMK NoCont mredex
                        dbgDoc $ text "CallOfUnknownFunction: " <+> pretty redex
                     return ()
                   CallOfSingletonFunction fn -> do
                     ccWhen ccVerbose $ do
                        redex <- knOfMK (mbContOf $ mkfnCont fn) mredex
                        dbgDoc $ text "CallOfSingletonFunction starting with: " <+> align (pretty redex)

                     ccWhen ccVerbose $ do
                        v <- freeBinder callee
                        dbgDoc $ green (text "inlining without copying ") <> pretty (tidIdent $ boundVar v)

                     newbody <- betaReduceOnlyCall fn args kv     wr fd

                     --do nubody <- readLink "kninline-sf" newbody
                     --   newbody' <- knOfMK NoCont nubody
                     --   dbgDoc $ text "CallOfSingletonFunction generated: " <+> pretty newbody'

                     replaceWith subterm newbody
                     killBinding callee knownFns aliases
                     -- No need to collect redexes, since the body wasn't duplicated.

{-
                     case _parent of
                            ParentTerm pt -> do
                              kn <- knOfMK   (mbContOf $ mkfnCont fn) pt
                              dbgDoc $ text "CallOfSingletonFunction parent tm became: " <+> pretty kn
                            ParentFn   pf -> do
                              kn <- knOfMKFn NoCont pf
                              dbgDoc $ text "CallOfSingletonFunction parent fn became: " <+> pretty kn
-}

                   CallOfDonatableFunction fn -> do
                     do redex <- knOfMK (mbContOf $ mkfnCont fn) mredex
                        dbgDoc $ text "CallOfDonatableFunction: " <+> pretty redex
                     flags <- gets ccFlagVals
                     if getInliningDonate flags
                       then do
                         ccWhen ccVerbose $ do
                            v <- freeBinder callee
                            dbgDoc $ green (text "copying and inlining DF ") <+> pretty (tidIdent $ boundVar v)
                            --kn1 <- knOfMKFn (mbContOf $ mkfnCont fn) fn
                            --dbgDoc $ text $ "pre-copy fn is " ++ show (pretty kn1)
                            return ()
                         fn' <- runCopyMKFn fn Map.empty
                         ccWhen ccVerbose $ do
                            kn1 <- knOfMKFn (mbContOf $ mkfnCont fn) fn'
                            dbgDoc $ text $ "post-copy fn is " ++ show (pretty kn1)
                         -- TODO Recursive-but-not-tail-recursive functions (RBNTRF)
                         --      will have a recursive call in the body, so we can't
                         --      simply use betaReduceOnlyCall as theres more than 1 call.
                         --
                         --      Most functions will be given loop headers in KNExpr,
                         --      but an un-eliminated loop header within a RBNTRF
                         --      might change the allocation behavior of a program.
                         --      
                         --      If the generated fn' isn't singleton/dead, it should
                         --      be inserted next to the original fn. (TODO)

                         rbntr <- isRecursiveButNotTailRecursive fn'
                         newbody <- if rbntr then do
                           -- We don't modify the known function list, so the recursive call in
                           -- the copied body will bottom out and not do any loop unrolling.
                           
                           dbgDoc $ red $ text "isRecursiveButNotTailRecursive!"
                           -- We must disable recursive inlining or else we'd infinitely regress!
                           
                           knfn <- knOfMKFn NoCont $ fn'

                           kn' <- knLoopHeaders' (KNLetFuns [tidIdent $ fnVar knfn] [knfn] (KNVar $ fnVar knfn))
                                                 True
                           let (KNLetFuns _ [knfn'] _) = kn'
                           dbgDoc $ text $ "loop-headered fn is " ++ show (pretty knfn')

                           fn'' <- evalStateT (mkOfKNFn knfn') $
                            Map.fromList [(tidIdent $ boundVar b, b) | (b,_) <- Map.toList knownFns]

                           -- We reuse the pieces of the original MKCall because it's now dead.
                           createLetFunAndCall fn'' (mkfnVar fn'') _ty _up args kv
                           
                          else do betaReduceOnlyCall fn' args kv     wr fd
                          
                         replaceWith subterm newbody
                         -- No need to kill the old binding, since the body was duplicated.

                         collectRedexes wr kr er fr fd ar relocDomMarkers newbody

                       else return ()

                   SomethingElse _fn -> do
                     do redex <- knOfMK (mbContOf $ mkfnCont _fn) mredex
                        dbgDoc $ text "SomethingElse (inlineNorF): " <+> align (pretty redex)
                     if shouldInlineRedex mredex _fn
                       then do
                             do v <- freeBinder callee
                                dbgDoc $ green (text "copying and inlining SE ") <+> pretty (tidIdent $ boundVar v)
                                --kn1 <- knOfMK (YesCont mainCont) term
                                --dbgDoc $ text $ "knOfMK, term is " ++ show (pretty kn1)
                             fn' <- runCopyMKFn _fn Map.empty
                             newbody <- betaReduceOnlyCall fn' args kv    wr fd
                             replaceWith subterm newbody
                             killOccurrence callee
                             collectRedexes wr kr er fr fd ar relocDomMarkers newbody
                       else return ()
                 go (gas - 1)
              
               MKCont _up _ty callee args -> do
                 knownFns   <- liftIO $ readIORef fr
                 aliases    <- liftIO $ readIORef ar
                 situation <- classifyRedex callee args knownFns aliases
                 case situation of
                   CallOfUnknownFunction -> do
                     do cb <- freeBinder callee
                        if T.pack ".fret" `T.isPrefixOf` (identPrefix $ tidIdent $ boundVar cb) 
                          then return ()
                          else do redex <- knOfMK (YesCont mainCont) mredex
                                  dbgDoc $ red (text "CallOfUnknownCont: ") <+> pretty redex
                     return ()

                   CallOfSingletonFunction fn -> do
                     do redex <- knOfMK (mbContOf $ mkfnCont fn) mredex
                        dbgDoc $ text "CallOfSingletonCont: " <+> pretty redex
                    
                        mapM_ (\arg -> do b <- freeBinder arg
                                          c <- mkbCount b
                                          dbgDoc $ text "      pre-beta occ count: " <> pretty c) args
                                          {-
      fob <- freeBinder fo
      fo_c <- mkbCount fob
      fx_c <- mkbCount b
      dbgDoc $ text "substituting var " <> pretty (boundVar b) <> text " for " <> pretty (boundVar fob)
      dbgDoc $ text "    occ lengths " <> pretty fx_c <> text " and " <> pretty fo_c

      fo_c <- mkbCount fob
      fx_c <- mkbCount b
      fa <- freeBinder fox
      dbgDoc $ text "    afteward, lengths " <> pretty fx_c <> text " and " <> pretty fo_c <> text "; fox -> " <> pretty (boundVar fa)
      -}

                     do v <- freeBinder callee
                        dbgDoc $ green (text "      beta reducing (inlining) singleton cont ") <> pretty (tidIdent $ boundVar v)

                     newbody <- betaReduceOnlyCall fn args callee         wr fd
                     
                    --  do newbody' <- knOfMK (mbContOf $ mkfnCont fn) newbody
                    --     dbgDoc $ text "CallOfSingletonCont: new: " <+> pretty newbody'

                     mapM_ (\arg -> do b <- freeBinder arg
                                       c <- mkbCount b
                                       dbgDoc $ text "      pre-kill occ count: " <> pretty c) args

                     replaceWith subterm newbody
                     killBinding callee knownFns aliases

                     mapM_ (\arg -> do b <- freeBinder arg
                                       c <- mkbCount b
                                       dbgDoc $ text "      post-kill occ count: " <> pretty c) args


                   CallOfDonatableFunction fn -> do
                     do redex <- knOfMK (mbContOf $ mkfnCont fn) mredex
                        dbgDoc $ text "CallOfDonatableCont: " <+> pretty redex
                     return ()
                     {-
                     flags <- gets ccFlagVals
                     if getInliningDonate flags
                       then do
                         fn' <- runCopyMKFn fn
                         newbody <- do mk <- betaReduceOnlyCall fn' args kv   wr fd
                                       readLink "CallOfDonatableC" mk
                         replaceWith mredex newbody
                         killOccurrence callee
                         collectRedexes wr kr er fr fd ar relocDomMarkers newbody
                       else return ()
-}
                   SomethingElse _fn -> do
                     do redex <- knOfMK (mbContOf $ mkfnCont _fn) mredex
                        dbgDoc $ text "SomethingElseC: " <+> pretty redex
                     if shouldInlineRedex mredex _fn
                       then do
                             dbgDoc $ text "skipping inlining continuation redex...?"
                             {-
                             fn' <- runCopyMKFn _fn
                             newbody <- betaReduceOnlyCall fn' args kv   wr fd  >>= readLink "CallOfDonatable"
                             replaceWith mredex newbody
                             killOccurrence callee
                             collectRedexes wr kr er fr fd ar relocDomMarkers newbody
                             -}
                             return ()
                       else return ()
                 go (gas - 1)

               MKLetFuns _u knowns fnrest -> do
                 contifiability <- analyzeContifiability knowns
                 case contifiability of
                   GlobalsArentContifiable -> return ()
                   CantContifyWithNoFn -> do dbgDoc $ yellow (text "       can't contify with no fn...")
                                             return ()
                   NoNeedToContifySingleton -> do dbgDoc $ yellow (text "       singleton usage, no need to contify")
                                                  return ()
                   HadUnknownContinuations -> do dbgDoc $ red (text "       had one or more unknown continuations")
                                                 return ()
                   HadMultipleContinuations -> do dbgDoc $ red (text "       had too many continuations")
                                                  return ()
                   NoSupportForMultiBindingsYet -> do dbgDoc $ red (text "skipping considering " <> pretty (map (tidIdent.boundVar.fst) knowns) <> text " for contification")
                                                      return ()
                   CantContifyNestedTailCalls -> do dbgDoc $ red (text "can't contify with nested tail call...")
                                                    return ()
                   ContifyWith cont bv fn occs -> do
                      dbgDoc $ green (text "       should contify!")
                      
                      -- Replace uses of return continuation with common cont target.
                      let Just oldret = mkfnCont fn
                      -- This may result in additional functions becoming contifiable,
                      -- so we collect the uses of the old ret cont first.
                      collectRedexesUsingFnRetCont oldret   wr fd
                      substVarForVar'' cont oldret

                      -- Replacing the Call with a Cont will kill the old cont occurrences.
                      mapM_ (\occ -> do
                        mb_tm <- readOrdRef (freeLink occ)
                        case mb_tm of
                          Nothing -> error $ "asdfasdf"
                          Just tm@(MKCall uplink ty v vs _cont) -> do
                            let newterm = MKCont uplink ty v vs
                            replaceTermWith tm newterm
                            writeOrdRef (freeLink occ) (Just newterm)) occs

                      rdm <- liftIO $ readIORef relocDomMarkers
                      let ids = [tidIdent $ boundVar bv]
                      (target, targetrest) <-
                          case Map.lookup ids rdm of
                            Nothing -> do
                              -- We have    fun f = F in fR
                              -- and want to end up with
                              --           cont f = F in fR
                              -- Replace the function with a continuation; be sure to
                              -- replace the fn's global ident with a local version!
                              return (mredex, fnrest)

                            Just targetandrest -> do
                              -- We have fun f = F in fR   and somewhere else,   domreloc f in dR
                              -- and want to end up with
                              --                      fR                         cont f = F in dR
                              --
                              -- Remove the contified function explicitly
                              replaceWith subterm fnrest
                              return targetandrest

                      contfn <- mkKnown' bv $ fn { mkfnCont = Nothing }
                      let letcont = MKLetCont (parentLinkT target) [contfn] targetrest
                      replaceTermWith target letcont

                 go (gas - 1)

               _ -> do
                 ccWhen ccVerbose $ do
                    kn <- knOfMK (YesCont mainCont) mredex
                    dbgDoc $ text $ "skipping non-call/cont redex: " ++ show (pretty kn)
                 go gas

    let gas = case mb_gas of
                Nothing -> 42000
                Just gas -> gas
    go gas

    return ()

isRecursiveButNotTailRecursive fn = do
  occs <- collectOccurrences (mkfnVar fn)
  isRecAndNotTailRec <- mapM (\occ -> do
      tm <- readLink "isRecursiveButNotTailRecursive" (freeLink occ)
      case tm of
        MKCall _ _ v _ k -> do
          vb <- freeBinder v
          kb <- freeBinder k
          return $ vb == mkfnVar fn && (Just kb) /= mkfnCont fn
        _ -> return False
    ) occs
  return $ any id isRecAndNotTailRec

-- Create a new term of the form
-- fun outerBinder <args> = <fn> in outerBinder <args>
createLetFunAndCall :: MKFn (Subterm ty) ty -> MKBoundVar ty -> ty
                    -> Link (Parent ty) -> [FreeOcc ty] -> FreeOcc ty
                    -> Compiled (Subterm ty)
createLetFunAndCall fn outerBinder ty up args kv = do
  callee <- mkFreeOccForBinder outerBinder

  up' <- newOrdRef Nothing
  
  -- We can't use args and kv directly, because replaceWith looks only at
  -- top-level occs, and these occs will be nested in the call under the letfun.
  args' <- mapM freeBinder args >>= mapM mkFreeOccForBinder
  kv'   <-      freeBinder kv   >>=      mkFreeOccForBinder

  callLink <- newOrdRef Nothing
  _ <- installLinks callLink $ MKCall up' ty callee args' kv'

  known <- mkKnown' outerBinder fn
  letfuns <- backpatchT (MKLetFuns up [known] callLink) [callLink]
  newOrdRef (Just letfuns)

collectRedexesUsingFnRetCont oldret    wr fd = do
  occs <- collectOccurrences oldret
  mb_callees <- mapM calleeOfCont occs

  fndefs <- liftIO $ readIORef fd  
  mapM_ (\calleeBV -> do
      case Map.lookup calleeBV fndefs of
        Nothing -> return ()
        Just tm -> liftIO $ modIORef' wr (\w -> worklistAdd w tm)
    ) [c | Just c <- mb_callees]

data Contifiability =
    GlobalsArentContifiable
  | NoNeedToContifySingleton
  | HadUnknownContinuations
  | HadMultipleContinuations
  | CantContifyNestedTailCalls
  | CantContifyWithNoFn
  | NoSupportForMultiBindingsYet
  | ContifyWith (MKBound MonoType)
                (MKBound MonoType)
                (MKFn (Subterm MonoType) MonoType)
                [FreeOcc MonoType]

--analyzeContifiability :: ... -> Compiled Contifiability
analyzeContifiability knowns = do
  let isTopLevel (GlobalSymbol _ _) = True
      isTopLevel _ = False
  if all isTopLevel $ map (tidIdent.boundVar.fst) knowns
    then return GlobalsArentContifiable
    else
      case knowns of
        [(bv, fnlink)] -> do
          dbgDoc $ blue (text "considering " <> pretty (map (tidIdent.boundVar.fst) knowns) <> text " for contification")
          mb_fn <- readOrdRef fnlink
          occs <- collectOccurrences bv
          case (occs, mb_fn) of
            (_, Nothing) -> do return CantContifyWithNoFn
            ([_], _) -> do return NoNeedToContifySingleton -- Singleton call; no need to contify since we'll just inline it...
            (_, Just fn) -> do
              dbgDoc $ text "analyzeContifiability(1)"
              mbs_conts <- mapM (contOfCall bv) occs
              case allFoundConts mbs_conts of
                Nothing -> return HadUnknownContinuations
                Just conts -> do
                  let (tailconts, nontailconts) = partitionEithers $
                        [if Just bv == mkfnCont fn
                          then Left bv else Right bv
                        | bv <- Set.toList $ Set.fromList conts]
                  dbgDoc $ yellow (text "       had just these conts: ")
                                        <$> text "              tail calls: " <> pretty (map (tidIdent.boundVar) tailconts)
                                        <$> text "          non-tail calls: " <> pretty (map (tidIdent.boundVar) nontailconts)
                  case (tailconts, nontailconts) of
                    ((_:_:_), _) -> return HadMultipleContinuations -- Multiple tail calls: no good!
                    (_ ,  [cont]) -> do -- Happy case: zero or one tail call, one outer continuation.
                         return (ContifyWith cont bv fn occs)
                    _ -> return HadMultipleContinuations -- Multiple outer continuations: no good!

        _ -> do
          let bvs     = map fst knowns
              fnlinks = map snd knowns
          mb_fns <- mapM readOrdRef fnlinks
          occss <- mapM collectOccurrences bvs

          mbs_retconts <- mapM (\mb_fn -> do
              case mb_fn of
                Nothing -> return Nothing
                Just fn -> return $ mkfnCont fn) mb_fns
          let retconts = [c | Just c <- mbs_retconts]

          liftIO $ putDocLn $ text "recursive nest: {{{"
          mapM_ (\(occs, bv, mb_fn) -> do
            case occs of [_] -> liftIO $ putDocLn $ text "   (is  singleton)"
                         _   -> liftIO $ putDocLn $ text "   (not singleton)"
            liftIO $ putDocLn $ text "   occ:"
            mapM_ (\occ -> do
              mb_tm <- readOrdRef (freeLink occ)
              case mb_tm of
                Nothing -> do
                  liftIO $ putDocLn $ text "      no term"
                Just tm -> do
                  do kn <- knOfMK NoCont tm
                     liftIO $ putDocLn $ text "      " <> pretty kn) occs


            case mb_fn of
              Nothing -> do
                liftIO $ putDocLn $ text "    no fn"
              Just _fn -> do
                dbgDoc $ text "analyzeContifiability(2)"
                aconts <- mapM (contOfCall bv) occs
                case allFoundConts aconts of
                  Nothing -> liftIO $ putDocLn $ text "  (some continuations not found)"
                  Just conts -> do
                             liftIO $ putDocLn $ text "  (all continuations found)"
                             let (tailconts, nontailconts) = partitionEithers $
                                                    [if bv `elem` retconts
                                                      then Left bv else Right bv
                                                    | bv <- Set.toList $ Set.fromList conts]
                             liftIO $ putDocLn $ yellow (text "       had just these conts: ")
                                                  <$> text "              tail calls: " <> pretty (map (tidIdent.boundVar) tailconts)
                                                  <$> text "          non-tail calls: " <> pretty (map (tidIdent.boundVar) nontailconts)
            ) (zip3 occss bvs mb_fns){-
          case (occs, mb_fn) of
            (_, Nothing) -> do return CantContifyWithNoFn
            ([_], _) -> do return NoNeedToContifySingleton -- Singleton call; no need to contify since we'll just inline it...
            (_, Just fn) -> do
             -}

          liftIO $ putDocLn $ text "}}}"
          return $ NoSupportForMultiBindingsYet

          -- TODO for contifiable nests, determine whether the calls all come from
          -- within one of the functions in the nest; if so, the contified functions
          -- should be relocated there (header/census rewrites wouldn't have relocated
          -- the function). Otherwise, contify as usual.

-- Collect the list of occurrences for the given binder,
-- but "peek through" any bitcasts.
collectOccurrences bv = do
  inits <- dlcToList bv
  initss <- mapM (\fv -> do
                mb_tm <- readOrdRef (freeLink fv)
                case mb_tm of
                  Just (MKLetVal _ (_v, exprlink) _tmlink) -> do
                    expr <- readLink "collectOccurrences" exprlink
                    case expr of
                      MKTyApp _ _ty fv' _tys -> do
                        bv' <- freeBinder fv'
                        if bv' == bv
                          then do
                            return [fv]
                          else do
                            -- Note: this can't be an infinite loop because
                            -- we are looking under letval and not letrec,
                            -- and also because we filter on v.
                            collectOccurrences bv'
                      _ -> return [fv]
                  _ -> return [fv]
    ) inits
  return $ concat initss

allFoundConts [] = Just []
allFoundConts (HigherOrder  : _) = Nothing
allFoundConts (NonCall      : _) = Nothing
allFoundConts (FoundCont x _:xs) = 
  case allFoundConts xs of
    Nothing -> Nothing
    Just res -> Just (x:res)

data FoundCont =
    FoundCont    (MKBoundVar MonoType) Bool -- False if fn; True if cont (!)
  | HigherOrder
  | NonCall

-- Collect the continuations associated with every use of the function binding.
contOfCall bv occ = do
  mb_tm <- readOrdRef (freeLink occ)
  case mb_tm of
    Nothing -> do
        do dbgDoc $ red $ text "contOfCall: free link w/ no term for" <> pretty bv
        return NonCall

    Just tm@(MKCall _ _ty v _vs cont) -> do
        vb <- freeBinder v
        if vb == bv
          then -- It's a call to the function being considered
            do cv <- freeBinder cont
               return $ FoundCont cv False
          else -- It's a call to some other function, our function is one of its args.
                -- We could possibly contify if we knew whether the callee will only
                -- tail call our function, but as of yet we don't track that information.
            do do kn <- knOfMK NoCont tm
                  dbgDoc $ text "contOfCall: call w/ unknown cont for" <> pretty bv <> text ":" <> indent 10 (pretty kn)
                  return $ HigherOrder

    Just (MKCont _ _ cont _vs) -> do
        vb <- freeBinder cont
        if vb == bv
          then -- It's a continuation (!!!) call to the function being considered
            do return $ NonCall --FoundCont vb True
          else 
            do return $ HigherOrder

    Just tm -> do
      do kn <- knOfMK NoCont tm
         dbgDoc $ text "contOfCall: non call w/ unknown cont for" <> pretty bv <> text ":" <> indent 10 (pretty kn)
         dbgDoc $ indent 10 (showStructure kn)
         dbgDoc $ text "tag is " <> text (tagT tm)
      return $ NonCall

-- Collect the function vars associated with every use of a continuation variable.
calleeOfCont occ = do
  bv <- freeBinder occ
  mb_tm <- readOrdRef (freeLink occ)
  case mb_tm of
    Nothing -> do
        do dbgDoc $ red $ text "free link w/ no term for cont " <> pretty bv
        return Nothing

    Just (MKCall _ _ty v _vs _cont) -> do
        bv <- freeBinder v
        return $ Just bv
                  
    Just tm -> do
      do kn <- knOfMK NoCont tm
         dbgDoc $ text "calleeOfCont: non call for" <> pretty bv <> text ":" <> indent 10 (pretty kn)
      return Nothing

shouldInlineRedex _mredex _fn =
  -- TODO use per-call-site annotation, when we have such things.
  {-
  let id = tidIdent (boundVar (mkfnVar _fn)) in
  T.pack "doinline_" `T.isInfixOf` identPrefix id
  -}
  False

replaceWith :: Pretty ty => Subterm ty -> Subterm ty -> Compiled ()
replaceWith poss_indir_target newsubterm = do
  oldterm <- readLink "replaceWith" poss_indir_target
  newterm <- readLink "replaceWith" newsubterm
  replaceTermWith oldterm newterm
  writeOrdRef poss_indir_target     (Just newterm)

replaceTermWith :: Pretty ty => MKTerm ty -> MKTerm ty -> Compiled ()
replaceTermWith oldterm newterm = do
  target <- getActiveLinkFor oldterm

  writeOrdRef target            (Just newterm)

  let oldoccs = directFreeVarsT oldterm
  let newoccs = directFreeVarsT newterm
  mapM_ killOccurrence (oldoccs `butnot` newoccs)
  mapM_ (\fv -> setFreeLink fv newterm) newoccs
  readOrdRef (parentLinkT oldterm) >>= writeOrdRef (parentLinkT newterm)

killOccurrence :: Pretty ty => FreeVar ty -> Compiled ()
killOccurrence fo = do
    MKBound _v r <- freeBinder fo -- r :: OrdRef (Maybe (FreeOcc tyx))

    isSingleton <- freeOccIsSingleton fo
    if isSingleton
     then do
       ccWhen ccVerbose $ do
         dbgDoc $ red (text "killing singleton binding ") <> prettyId _v
       writeOrdRef r Nothing
     else do
       n <- dlcNext fo
       p <- dlcPrev fo
       writeOrdRef (dlcNextRef p) n
       writeOrdRef (dlcPrevRef n) p

    -- Make sure binder doesn't point to fo
    mb_fo' <- readOrdRef r
    case mb_fo' of
      Just fo' | dlcIsSameNode fo fo' -> do
        if isSingleton
          then writeOrdRef r Nothing
          else do fo'' <- dlcNext fo
                  writeOrdRef r $ Just fo''
      _ -> return ()

killBinding fo knownFns aliases = do
    origBinding <- freeBinder fo
    let binding@(MKBound v r') =
            case Map.lookup origBinding aliases of
                    Nothing -> origBinding
                    Just bv -> bv
    ccWhen ccVerbose $ do
      dbgDoc $ red (text "killing binding for ") <> pretty (boundVar origBinding) <> text " ~~> " <> pretty v
    writeOrdRef r' Nothing
    case Map.lookup binding knownFns of
        Nothing -> do dbgDoc $ red (text "no killable binding for ") <> pretty v
                      return ()
        Just r  -> writeOrdRef r Nothing

lookupBinding fo m = do
    binding <- freeBinder fo
    lookupBinding' binding m

lookupBinding' binding m = do
    case Map.lookup binding m of
      Nothing   -> return Nothing
      Just link -> readOrdRef link

betaReduceOnlyCall fn args kv    wr fd = do
    mapM_ substVarForBound (zip args (mkfnVars fn))
    kvb1 <- freeBinder kv

    case mkfnCont fn of
      Nothing -> return ()
      Just oldret -> do
        collectRedexesUsingFnRetCont oldret   wr fd
        -- This may result in additional functions becoming contifiable,
        -- so we collect the uses of the old ret cont first.
        substVarForBound (kv, oldret)

    kvb2 <- freeBinder kv
    dbgDoc $ text $ "      betaReduceOnlyCall on " ++ show (pretty (mkfnVar fn))
    if kvb1 /= kvb2
      then do
        dbgDoc $ text "       kv before: " <> pretty kvb1
        dbgDoc $ text "       kv after: " <> pretty kvb2
      else return ()
    dbgDoc $ text "      fn kv: " <> pretty (mkfnCont fn)
    return $ mkfnBody fn

-- TODO: ok this seems to work, more or less.
--          Implement contification & other optimizations...




baFresh :: String -> BlockAccum BlockId
baFresh s = do u <- freshLabel ; return (s, u)

baNewUniq :: BlockAccum Uniq
baNewUniq = do (uref, _, _) <- get ; mutIORef uref (+1)
  where
    mutIORef ref f = liftIO $ modIORef' ref f >> readIORef ref

type BlockAccum = StateT (IORef Uniq, Map Ident BlockId, [BasicBlock]) Compiled

baPutBlock :: Insn C O -> [Insn O O] -> CFLast -> BlockAccum ()
baPutBlock head middles last = do
  (u, m, blocks) <- get
  put (u, m, (blockJoin head (blockFromList $ List.reverse middles) (ILast last)):blocks)

instance UniqueMonad BlockAccum where freshUnique = baNewUniq >>= return . intToUnique

type PCCFns = StateT ([CFFn], [ToplevelBinding MonoType]) Compiled

pccOfTopTerm :: IORef Uniq -> Subterm MonoType -> Compiled PreCloConv
pccOfTopTerm uref subterm = do
  execStateT (go subterm) ([], []) >>= return . PreCloConv
    where
      grabFn :: Known MonoType (Link (MKFn (Subterm MonoType) MonoType)) -> PCCFns ()
      grabFn (x, link) = do
        mb_fn <- lift $ readOrdRef link
        case mb_fn of
          Nothing -> do
            lift $ ccWhen ccVerbose $ do
              dbgDoc $ text "pccOfTopTerm saw nulled-out function link " <> pretty x
            return ()
          Just fn -> do
            {--
            knfn <- lift $ knOfMKFn NoCont fn
            dbgDoc $ indent 10 (pretty x)
            dbgDoc $ indent 20 (pretty knfn)
            dbgDoc $ text "~~~~~~~~~~~~~~~~~~~~~~~~~~~~~~~~~~~~~~~~~~~~~"
            --}
            
            cffn <- lift $ cffnOfMKFn uref fn
            !(fns, topbinds) <- get
            put (cffn : fns, topbinds)

      go :: Subterm MonoType -> PCCFns ()
      go subterm = do
        term <- lift $ readLink "pccOfTopTerm(subterm)" subterm
        case term of
          -- Call cffnOfMKFn for each top-level function binding.
          MKLetVal   _u (bv, subexpr) k -> do
            expr <- lift $ readLink "pccTopTerm" subexpr
            handleTopLevelBinding (tidIdent $ boundVar bv) expr k
          MKLetRec      {} -> do error $ "MKLetRec in pccTopTerm"
          MKLetFuns     _u   knowns  k  -> do mapM_ grabFn knowns ; go k
          MKCall        {}              -> return ()
          MKLetCont     {} -> do error $ "MKLetCont in pccTopTerm"
          MKCont        {} -> do error $ "MKCont in pccTopTerm"
<<<<<<< HEAD
          --MKHandler     {} -> do error $ "MKHandler in pccTopTerm"
=======
          MKRelocDoms   {} -> do error $ "MKRelocDoms in pccTopTerm"
>>>>>>> 8bc063c7

      handleTopLevelBinding id expr k = do
        case expr of
          MKLiteral    {} -> go k
          MKAllocArray {} -> go k

          MKArrayLit _ ty _fv litsOrVars -> do
            let lits = [lit | Left lit <- litsOrVars]
            if length lits == length litsOrVars
              then do !(fns, topbinds) <- get
                      put (fns, TopBindArray id ty lits : topbinds)
                      go k
              else error $ "Top-level arrays can only contain literals, not variables, for now..."
          _ -> error $ "MKLetVal in pccTopTerm"

blockIdOf :: MKBoundVar MonoType -> BlockAccum BlockId
blockIdOf bv = blockIdOfIdent (tidIdent $ boundVar bv)

blockIdOfIdent id = do
  (u, m, blocks) <- get
  case Map.lookup id m of
    Nothing -> do
      blockid <- baFresh (T.unpack $ identPrefix id)
      put (u, Map.insert id blockid m, blocks)
      return blockid
    Just b  -> return b

blockIdOf' :: FreeOcc MonoType -> BlockAccum BlockId
blockIdOf' fv = do binder <- lift $ freeBinder fv
                   blockIdOf binder

qv :: MonadIO m => FreeOcc ty -> m (TypedId ty)
qv (DLCNode fop _ _) = do bound <- liftIO $ repr (fopPoint fop) >>= descriptor
                          return $ boundVar bound

cffnOfMKCont :: MKBoundVar MonoType -> MKFn (Subterm MonoType) MonoType -> BlockAccum ()
cffnOfMKCont cv (MKFn _ vs _ subterm _isrec _annot) = do
  headerBlockId <- blockIdOf cv
  let head = ILabel (headerBlockId, map boundVar vs)

  -- Walk the term;
  --    accumulate a block body of [Insn O O]
  --    and finish it when reaching a terminator MKTerm,
  --    producing a BasicBlock, which we keep a list of statefully.
  go subterm head []
    where
      go :: Subterm MonoType -> Insn C O -> [Insn O O] -> BlockAccum ()
      go subterm head insns = do
        term <- lift $ readLink "cffnOfMKCont/0" subterm
        case term of
          MKRelocDoms _u _ids k -> go k head insns
          MKLetVal      _u (bv, subexpr) k -> do
              letable <- lift $ letableOfSubexpr subexpr
              isDead  <- lift $ binderIsDead bv
              if isDead && isPure letable
                then go k head insns
                else go k head (ILetVal (tidIdent $ boundVar bv) letable : insns)
          MKLetRec      _u  [_known] _k -> do error $ "MKNExpr.hs: no support yet for MKLetRec..."
          MKLetRec      _u  _knowns  _k -> do error $ "MKNExpr.hs: no support yet for multi-extended-letrec"
          MKLetFuns     _u   knowns  k  -> do (uref, _, _) <- get
                                              idsfnss <- lift $ mapM (\(bv,link) -> do
                                                  mb_mkfn <- readOrdRef link
                                                  case mb_mkfn of
                                                    Nothing -> do
                                                      dbgDoc $ text $ "cffnOfMKCont removed dead fn: " ++ show (tidIdent $ boundVar bv)
                                                      return []
                                                    Just mkfn -> do
                                                      cffn <- cffnOfMKFn uref mkfn
                                                      return [(tidIdent (boundVar bv), cffn)] ) knowns
                                              let (ids, fns) = unzip (concat idsfnss)
                                              if null fns   -- avoid empty ILetFuns
                                                then go k head insns
                                                else go k head (ILetFuns ids fns : insns)
          MKLetCont     _u  knowns k   -> do -- Generate new blocks for each continuation,
                                             -- if it hasn't been removed by shrinking,
                                             mapM_ (\(bv, link) -> do
                                                mb_contfn <- lift $ readOrdRef link
                                                case mb_contfn of
                                                   Nothing -> do
                                                     lift $ ccWhen ccVerbose $ do
                                                       dbgDoc $ text $ "cffnOfMKCont removed dead continuation " ++ show (tidIdent $ boundVar bv)
                                                   Just contfn -> do
                                                     cffnOfMKCont bv contfn)
                                               knowns
                                             -- then resume building this particular block.
                                             go k head insns

          MKCall        _u ty v vs contvar -> do
                                 blockid <- blockIdOf' contvar
                                 (v' : vs') <- mapM qv (v:vs)
                                 --dbgDoc $ text $ "putting block with ending call " ++ show (tidIdent $ boundVar cv)
                                 -- TODO avoid eliminating trivial rebindings if target contvar is uniquely ref'd?
                                 
                                 resid <- lift $ ccFreshId $ T.pack ".cr"
                                 baPutBlock head (ILetVal resid (ILCall ty v' vs') : insns)
                                        (CFCont blockid [TypedId ty resid])
          {-
                handle E of ARMS end
            ==>
                REC go = { coro => arg =>
                    yielded = coro_invoke coro effectTagForOps arg;
                    if coro_dead coro
                      then yielded
                      else
                        case yielded of
                            ARMS'
                            other -> coro = search_handlers (effect_tag_of other);
                                     coro_yield coro a;
                        end
                    end
                };
                go (coro_create E) ()    ( |> xform );
          -}
          {-
          MKHandler     _u _ty action arms Nothing -> do
            
            resid <- lift $ ccFreshId $ T.pack ".hr"
            baPutBlock head (letfun:call:insns) (CFCont blockid [TypedId ty resid])

          MKHandler     _u _ty action arms mb_x -> do
                                 baPutBlock head insns (error "TODO MKNExpr.hs:2176")
            -}
            
          MKCont        _u _ty contvar vs -> do
                                 blockid <- blockIdOf' contvar
                                 vs' <- mapM qv vs
                                 --dbgDoc $ text $ "putting block with ending cont " ++ show (tidIdent $ boundVar cv)
                                 baPutBlock head insns (CFCont blockid vs')

          MKIf          _u _ty v tru fls -> do
                                 let pat :: Bool -> PatternRepr MonoType
                                     pat bval = PR_Atom $ P_Bool (MissingSourceRange "if.pat") boolMonoType bval

                                 blockIdTrue <- generateBlock "if.tru" [] tru
                                 blockIdFals <- generateBlock "if.fls" [] fls
                                 let trueArm = CaseArm (pat True)  blockIdTrue Nothing [] (MissingSourceRange "if.true")
                                 let falsArm = CaseArm (pat False) blockIdFals Nothing [] (MissingSourceRange "if.fals")
                                 --dbgDoc $ text $ "putting block with ending case (if) " ++ show (tidIdent $ boundVar cv)
                                 v' <- qv v
                                 baPutBlock head insns (CFCase v' [trueArm, falsArm])

          MKCase        _u _ty v arms -> do
                                 v' <- qv v
                                 arms' <- mapM (\(MKCaseArm pat subterm bindings range) -> do
                                                blockid <- generateBlock "case.arm" {-bindings-} [] subterm
                                                --dbgDoc $ text $ "bindings for " ++ show blockid ++ " are " ++ show (map (tidIdent. boundVar) bindings)
                                                return $ CaseArm pat blockid Nothing (map boundVar bindings) range) arms
                                                --return $ CaseArm pat blockid Nothing [] range) arms
                                 baPutBlock head insns (CFCase v' arms')
          -- arms  :: MKCaseArm (PatternRepr) (Subterm _)
          -- arms' :: CaseArm PatternRepr BlockId MonoType

      generateBlock name vars subterm = do
          id <- lift $ ccFreshId $ T.pack name
          blockid <- blockIdOfIdent id

          ref <- lift $ newOrdRef Nothing
          let vx = MKBound (TypedId (TyApp (TyCon "Bool") []) id) ref

          cffnOfMKCont vx (MKFn vx vars Nothing subterm _isrec _annot)
          return blockid

cffnOfMKFn :: IORef Uniq -> MKFn (Subterm MonoType) MonoType -> Compiled CFFn
cffnOfMKFn uref (MKFn v vs (Just cont) term isrec annot) = do
  -- Generate a pseudo-entry continuation to match Hoopl's semantics for graphs.
  (rk, st) <- runStateT (blockIdOf cont) (uref, Map.empty, [])
  (_,_,blocks) <- execStateT
        (cffnOfMKCont v (MKFn v vs Nothing term isrec annot))
        st

  --dbgDoc $ text $ "# blocks for " ++ show (tidIdent $ boundVar v) ++ " = " ++ show (length allblocks)

  let graph  = catClosedGraphs (map blockGraph blocks)

  --dbgDoc $ vcat (map pretty allblocks)
  --dbgDoc $ indent 20 (pretty graph)

  return $ Fn { fnVar = boundVar v,
                fnVars = map boundVar vs,
                fnBody = BasicBlockGraph (entryLab blocks) rk graph,
                fnIsRec = isrec,
                fnAnnot = annot }
 where
    --entryLab :: forall x. [Block Insn C x] -> BlockEntry
    entryLab [] = error $ "can't get entry block label from empty list!"
    entryLab (bb:_) = let _r :: Insn C O -- needed for GHC 6.12 compat
                          _r@(ILabel elab) = firstNode bb in elab


letableOfSubexpr :: Subexpr MonoType -> Compiled (Letable MonoType)
letableOfSubexpr subexpr = do
  let qv (DLCNode fop _ _) = do bound <- liftIO $ repr (fopPoint fop) >>= descriptor
                                return $ boundVar bound
  let qa (ArrayIndex v1 v2 x y) = mapM qv [v1, v2] >>= \[v1', v2'] -> return (ArrayIndex v1' v2' x y)
  let qelt (Left lit) = return (Left lit)
      qelt (Right v)  = liftM Right (qv v)

  expr <- readLink "letableOfSubexpr" subexpr
  case expr of
    MKLiteral     _ ty lit -> return $ ILLiteral ty lit
    MKTuple       _ ty vars sr -> do vars' <- mapM qv vars
                                     case ty of
                                       StructType {} ->
                                            return $ ILTuple KindAnySizeType  vars' (AllocationSource "tuple" sr)
                                       _ -> return $ ILTuple KindPointerSized vars' (AllocationSource "tuple" sr)
    MKKillProcess _ ty txt     -> return $ ILKillProcess ty txt
    MKCallPrim    _ ty p vs _r -> do vs' <- mapM qv vs
                                     return $ ILCallPrim ty p vs'
    MKAppCtor     _ ty cid vs -> do vs' <- mapM qv vs
                                    return $ ILAppCtor ty cid vs'
    MKAlloc       _ _ty v amr -> do v' <- qv v
                                    return $ ILAlloc {-ty-} v' amr
    MKDeref       _ ty v      -> qv v >>= \v' -> return $ ILDeref ty v'
    MKStore       _ _t v v2   -> mapM qv [v, v2] >>= \[v',v2'] -> return $ ILStore v' v2'
    MKAllocArray  _ ty v amr zi -> qv v >>= \v' -> return $ ILAllocArray ty v' amr zi
    MKArrayRead   _ ty ari    -> qa ari >>= \ari' -> return $ ILArrayRead ty ari'
    MKArrayPoke   _ _ty ari v -> qa ari >>= \ari' ->
                                 qv v   >>= \v' -> return $ ILArrayPoke {-ty-} ari' v'
    MKArrayLit    _ ty v elts -> qv v   >>= \v' ->
                                 mapM qelt elts >>= \elts' -> return $ ILArrayLit ty v' elts'
    MKTyApp       _ ty v [] -> qv v >>= \v' -> return $ ILBitcast ty v'
    MKTyApp       {} -> error $ "MKNExpr saw tyapp that wasn't eliminated by monomorphization"
    _ -> error $ "non-Letable thing seen by letableOfSubexpr..."


dbgDoc :: MonadIO m => Doc -> m ()
dbgDoc d =
  if False
    then liftIO $ putDocLn d
    else return ()<|MERGE_RESOLUTION|>--- conflicted
+++ resolved
@@ -325,11 +325,7 @@
       MKCase        _u _ _v arms   -> do return $ map mkcaseArmBody arms
       MKCont {} -> return []
       MKCall {} -> return []
-<<<<<<< HEAD
-      --MKHandler     _u _ty action arms mb_x -> do return $ action : maybeToList mb_x ++ map mkcaseArmBody arms
-=======
       MKRelocDoms   _u _ids k -> return $ [k]
->>>>>>> 8bc063c7
 
 type Uplink ty = Link (Parent ty)
 data Parent ty = ParentTerm (MKTerm ty)
@@ -369,8 +365,7 @@
         | MKIf          (Uplink ty) ty (FreeVar ty) (Subterm ty) (Subterm ty)
         | MKCall        (Uplink ty) ty (FreeVar ty)       [FreeVar ty] (ContVar ty)
         | MKCont        (Uplink ty) ty (ContVar ty)       [FreeVar ty]
-        -- | MKHandler     (Uplink ty) ty (Subterm ty) [MKCaseArm (Subterm ty) ty] (Maybe (Subterm ty))
-        
+
 -- Does double duty, representing both regular functions and continuations.
 data MKFn expr ty
                 = MKFn { mkfnVar   :: (MKBoundVar ty)
@@ -808,20 +803,7 @@
     MKIf          u  _ty _ _e1 _e2 -> u
     MKCall        u     _ty _ _s _   -> u
     MKCont        u     _ty _ _s     -> u
-    --MKHandler     u _ty _action _arms _mb_x -> u
-
-tagT :: MKTerm ty -> String
-tagT expr =
-  case expr of
-    MKLetVal      {} -> "MKLetVal"
-    MKLetRec      {} -> "MKLetRec"
-    MKLetFuns     {} -> "MKLetFuns"
-    MKLetCont     {} -> "MKLetCont"
-    MKCase        {} -> "MKCase"
-    MKIf          {} -> "MKIf"
-    MKCall        {} -> "MKCall"
-    MKCont        {} -> "MKCont"
-    --MKHandler     {} -> "MKHandler"
+
 
 freeVarsE :: MKExpr ty -> [FreeOcc ty]
 freeVarsE expr =
@@ -858,7 +840,6 @@
     MKIf          _  _ty v _e1 _e2   -> [v]
     MKCall        _     _ty v vs c   -> c:v:vs
     MKCont        _     _ty c vs     -> c  :vs
-    --MKHandler     _ _ty _action _arms _mb_x -> []
 
 data MaybeCont ty = YesCont (MKBoundVar ty)
                   | NoCont
@@ -978,13 +959,7 @@
                  vs' of
             [v] | isReturn -> return $ KNVar v
             _ -> return $ KNCall ty (boundVar cvb) vs'
-{-
-    MKHandler     _ ty action arms mb_x -> do
-        action' <- q action
-        arms' <- mapM qarm arms
-        mb_x' <- liftMaybe q mb_x
-        return $ KNHandler ty action' arms' mb_x'
--}
+
 mkKNLetRec [] [] k = k
 mkKNLetRec xs es k = KNLetRec xs es k
 
@@ -1350,19 +1325,6 @@
     MKCont        _u  ty _c vs     -> do mapM qv    vs  >>= \    vs' ->
                                           qv  _c        >>= \c'  ->
                                            withLinkT $ \u -> return $ MKCont u       ty c' vs'
-                                           {-
-    MKHandler     _u ty action arms mb_x -> do
-                                         action' <- q action
-                                         arms' <- mapM qarm arms
-                                         mb_x' <- liftMaybe q mb_x
-                                         {-case mb_x of
-                                                    Nothing -> return Nothing
-                                                    Just x -> q x >>= return . Just -}
-                                         withLinkT $ \u -> lift $ do
-                                          let rv = MKHandler u ty action' arms' mb_x'
-                                          backpatchT rv (action' : maybeToList mb_x' ++ map mkcaseArmBody arms')
-                                         -}
-
   lift $ installLinks link newterm
 
 
@@ -1788,7 +1750,6 @@
             (_, Nothing) -> do return CantContifyWithNoFn
             ([_], _) -> do return NoNeedToContifySingleton -- Singleton call; no need to contify since we'll just inline it...
             (_, Just fn) -> do
-              dbgDoc $ text "analyzeContifiability(1)"
               mbs_conts <- mapM (contOfCall bv) occs
               case allFoundConts mbs_conts of
                 Nothing -> return HadUnknownContinuations
@@ -1837,7 +1798,6 @@
               Nothing -> do
                 liftIO $ putDocLn $ text "    no fn"
               Just _fn -> do
-                dbgDoc $ text "analyzeContifiability(2)"
                 aconts <- mapM (contOfCall bv) occs
                 case allFoundConts aconts of
                   Nothing -> liftIO $ putDocLn $ text "  (some continuations not found)"
@@ -1935,9 +1895,8 @@
     Just tm -> do
       do kn <- knOfMK NoCont tm
          dbgDoc $ text "contOfCall: non call w/ unknown cont for" <> pretty bv <> text ":" <> indent 10 (pretty kn)
-         dbgDoc $ indent 10 (showStructure kn)
-         dbgDoc $ text "tag is " <> text (tagT tm)
-      return $ NonCall
+         --dbgDoc $ indent 10 (showStructure kn)
+      return NonCall
 
 -- Collect the function vars associated with every use of a continuation variable.
 calleeOfCont occ = do
@@ -2093,8 +2052,8 @@
               dbgDoc $ text "pccOfTopTerm saw nulled-out function link " <> pretty x
             return ()
           Just fn -> do
+            knfn <- lift $ knOfMKFn NoCont fn
             {--
-            knfn <- lift $ knOfMKFn NoCont fn
             dbgDoc $ indent 10 (pretty x)
             dbgDoc $ indent 20 (pretty knfn)
             dbgDoc $ text "~~~~~~~~~~~~~~~~~~~~~~~~~~~~~~~~~~~~~~~~~~~~~"
@@ -2117,11 +2076,7 @@
           MKCall        {}              -> return ()
           MKLetCont     {} -> do error $ "MKLetCont in pccTopTerm"
           MKCont        {} -> do error $ "MKCont in pccTopTerm"
-<<<<<<< HEAD
-          --MKHandler     {} -> do error $ "MKHandler in pccTopTerm"
-=======
           MKRelocDoms   {} -> do error $ "MKRelocDoms in pccTopTerm"
->>>>>>> 8bc063c7
 
       handleTopLevelBinding id expr k = do
         case expr of
@@ -2218,33 +2173,7 @@
                                  resid <- lift $ ccFreshId $ T.pack ".cr"
                                  baPutBlock head (ILetVal resid (ILCall ty v' vs') : insns)
                                         (CFCont blockid [TypedId ty resid])
-          {-
-                handle E of ARMS end
-            ==>
-                REC go = { coro => arg =>
-                    yielded = coro_invoke coro effectTagForOps arg;
-                    if coro_dead coro
-                      then yielded
-                      else
-                        case yielded of
-                            ARMS'
-                            other -> coro = search_handlers (effect_tag_of other);
-                                     coro_yield coro a;
-                        end
-                    end
-                };
-                go (coro_create E) ()    ( |> xform );
-          -}
-          {-
-          MKHandler     _u _ty action arms Nothing -> do
-            
-            resid <- lift $ ccFreshId $ T.pack ".hr"
-            baPutBlock head (letfun:call:insns) (CFCont blockid [TypedId ty resid])
-
-          MKHandler     _u _ty action arms mb_x -> do
-                                 baPutBlock head insns (error "TODO MKNExpr.hs:2176")
-            -}
-            
+
           MKCont        _u _ty contvar vs -> do
                                  blockid <- blockIdOf' contvar
                                  vs' <- mapM qv vs
