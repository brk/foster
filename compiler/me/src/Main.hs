--- conflicted
+++ resolved
@@ -23,7 +23,7 @@
 import Data.Traversable(mapM)
 import Prelude hiding (mapM, (<$>))
 import Control.Monad.State(forM, when, forM_, evalStateT, gets,
-                           liftIO, liftM, liftM2)
+                           liftIO, liftM, liftM2, liftM3)
 import Control.Monad.Trans.Except(runExceptT)
 import System.Exit(exitFailure)
 
@@ -255,21 +255,9 @@
     let filteredDecls = if standalone
                           then filter okForStandalone primitiveDecls
                           else primitiveDecls
-<<<<<<< HEAD
-        okForStandalone (nm, _) = nm `elem` ["foster__logf64"
-                                            ,"prim_arrayLength"
-                                            ,"coro_create"
-                                            ,"coro_invoke"
-                                            ,"coro_yield_to"
-                                            ]
-=======
         okForStandalone (nm, _, _) = nm `elem` ["foster__logf64"
                                                ,"prim_arrayLength"
-                                               ,"coro_create"
-                                               ,"coro_invoke"
-                                               ,"coro_yield"
                                                ]
->>>>>>> 8bc063c7
 
     let primBindings = computeContextBindings' (filteredDecls ++ primopDecls)
     let allCtorTypes = concatMap extractCtorTypes dts
@@ -357,12 +345,12 @@
             ty = case dataCtorDTTyF dctor of
                   [] -> ty0
                   formals -> ForAllAST (map convertTyFormal formals) ty0 in
-        TermVarBinding nm (TypedId ty (GlobalSymbol nm), Nothing)
+        TermVarBinding nm (TypedId ty (GlobalSymbol nm NoRename), Nothing)
       ) (effectDeclCtors ed)
 
    dataTypeOfEffectDecl :: EffectDecl t -> DataType t
    dataTypeOfEffectDecl (EffectDecl nm tyformals effctors rng) =
-                         DataType   nm tyformals ctors rng
+                         DataType   nm tyformals ctors False rng
       where ctors = map effectCtorAsData effctors
 
    -- Given a data type  T (A1::K1) ... (An::Kn)
@@ -800,22 +788,22 @@
      (mkn_time, pccmod) <- ioTime $ do
           assocBinders <- sequence [do r <- newOrdRef Nothing
                                        let renam = case isForeign of
-                                                     NotForeign -> NoRename
-                                                     IsForeign nm -> RenameTo (T.pack nm)
+                                                    NotForeign -> NoRename
+                                                    IsForeign nm -> RenameTo (T.pack nm)
                                        let xid = GlobalSymbol (T.pack s) renam
                                        let tid = TypedId ty xid
                                        let b = MKBound tid r
                                        return (xid, b)
-                                   | (s, ty, isForeign) <- ("main", FnType [] (TupleType []) CCC FT_Proc, NotForeign)
-                                                : moduleILdecls monomod2a]
+                                   | (s, ty, isForeign) <-
+                                            ("main", FnType [] (TupleType []) CCC FT_Proc, NotForeign)
+                                            : moduleILdecls monomod2a]
 
           let mainBinder = head assocBinders
           let binders = Map.fromList assocBinders
-          let bndTy (_, t) = t
           mk <- evalStateT 
-                  (mkOfKNMod (moduleILbody monomod2a) (bndTy mainBinder))
+                  (mkOfKNMod (moduleILbody monomod2a) (snd mainBinder))
                   binders
-          mknInline mk (bndTy mainBinder) (getInliningGas flags)
+          mknInline mk (snd mainBinder) (getInliningGas flags)
           uref <- gets ccUniqRef
           pcc@(PreCloConv (cffns,_topbinds)) <- pccOfTopTerm uref mk
 
@@ -825,6 +813,17 @@
               putDocLn $ (outLn "^^^ ===================================")
 
           return $ monomod2a { moduleILbody = pcc }
+
+     whenDumpIR "mono" $ do
+         putDocLn $ (outLn "/// Loop-headered program =============")
+         putDocLn $ (outLn $ "///               size: " ++ show (knSize (moduleILbody monomod2)))
+         _ <- liftIO $ renderKN monomod2 True
+         putDocLn $ (outLn "^^^ ===================================")
+
+     whenDumpIR "mono-sunk" $ do
+         putDocLn $ (outLn "/// Block-sunk program =============")
+         _ <- liftIO $ renderKN monomod2a  True
+         putDocLn $ (outLn "^^^ ===================================")
 
      ccmod    <- closureConvert pccmod
      whenDumpIR "cc" $ do
