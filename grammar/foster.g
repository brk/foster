--- conflicted
+++ resolved
@@ -18,12 +18,8 @@
   IF='if'; THEN='then'; ELSE='else'; TRU='True'; FLS='False';
   CASE='case'; END='end'; OF='of';
   AND='and'; OR='or'; EQ='='; MINUS='-';
-<<<<<<< HEAD
+  FOREIGN='foreign'; IMPORT='import';
   TYPE='type'; EFFECT='effect'; HANDLE='handle';
-=======
-  FOREIGN='foreign'; IMPORT='import';
-  TYPE='type';
->>>>>>> 8bc063c7
   COMPILES='__COMPILES__';
   HASH_MARK='#';
 
@@ -60,13 +56,10 @@
           | EQ phrase ';'                 -> ^(DEFN x phrase) // We should allow suffixes, but only of type application.
           )
         | data_defn ';'                   -> data_defn
-<<<<<<< HEAD
         | effect_defn ';'                 -> effect_defn
-=======
         | FOREIGN IMPORT x (AS id)? '::' t ';'
                                           -> ^(FOREIGN DECL x t id?)
         | FOREIGN TYPE tyformal   ';'     -> ^(FOREIGN TYPE tyformal)
->>>>>>> 8bc063c7
         ;
 
 // Or perhaps TYPE id OF (CASE ctor ...)+
